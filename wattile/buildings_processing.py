import datetime as dt
import logging
import os
import pathlib
from pathlib import Path

import numpy as np
import pandas as pd
import seaborn as sns
import torch

# import tables
from wattile.error import ConfigsError
from wattile.time_processing import add_processed_time_columns

PROJECT_DIRECTORY = pathlib.Path(__file__).resolve().parent

logger = logging.getLogger(str(os.getpid()))


def check_complete(torch_file, des_epochs):
    """
    Checks if an existing training session is complete
    :param results_dir:
    :param epochs:
    :return:
    """

    device = torch.device("cuda" if torch.cuda.is_available() else "cpu")
    torch_model = torch.load(torch_file, map_location=device)
    check = des_epochs == torch_model["epoch_num"] + 1
    return check


def _create_split_mask(timestamp, data_size, configs):

    # set configuration parameters
    np.random.seed(seed=configs["data_processing"]["random_seed"])
    active_sequential = configs["data_processing"]["sequential_splicer"]["active"]
    train_ratio = int(configs["data_processing"]["data_split"].split(":")[0]) / 100
    val_ratio = int(configs["data_processing"]["data_split"].split(":")[1]) / 100
    test_ratio = int(configs["data_processing"]["data_split"].split(":")[2]) / 100
    window_witdh = configs["data_processing"]["sequential_splicer"]["window_width"]
    train_size_factor = configs["data_processing"]["train_size_factor"]

    # split data based on random sequential chunks
    if active_sequential:
        # set indices for training set
        splicer = ((timestamp - timestamp[0]) // pd.Timedelta(window_witdh)).values
        num_chunks = splicer[-1]
        num_train_chunks = (train_ratio * num_chunks) - (
            (train_ratio * num_chunks) % train_size_factor
        )
        if num_train_chunks == 0:
            raise Exception(
                "Total number of data chunks is zero. train_size_factor value might be too "
                "large compared to the data size. Exiting.."
            )
        msk = np.zeros(timestamp.shape[0]) + 2
        train_chunks = np.random.choice(
            np.arange(num_chunks), replace=False, size=int(num_train_chunks)
        )
        for chunk in train_chunks:
            indices = np.where(splicer == chunk)
            msk[indices] = 0

        # set indices for validation and test set
        remaining_chunks = np.setdiff1d(np.arange(num_chunks), train_chunks)
        if test_ratio == 0:
            msk[msk != 0] = 1
        else:
            num_val_chunks = int(
                (val_ratio / (1 - train_ratio)) * remaining_chunks.shape[0]
            )
            val_chunks = np.random.choice(
                remaining_chunks, replace=False, size=num_val_chunks
            )
            for chunk in val_chunks:
                indices = np.where(splicer == chunk)
                msk[indices] = 1

    # split data based on random timestamp sampling
    else:
        # set indices for training set
        num_ones = (train_ratio * data_size) - (
            (train_ratio * data_size) % train_size_factor
        )
        msk = np.zeros(data_size) + 2
        indices = np.random.choice(
            np.arange(data_size), replace=False, size=int(num_ones)
        )
        msk[indices] = 0

        # set indices for validation and test set
        remaining_indices = np.where(msk != 0)[0]
        if test_ratio == 0:
            msk[remaining_indices] = 1
        else:
            num_val = int((val_ratio / (1 - train_ratio)) * remaining_indices.shape[0])
            val_indices = np.random.choice(
                remaining_indices, replace=False, size=num_val
            )
            msk[val_indices] = 1

    return msk


def input_data_split(data, configs):
    """
    Split a data set into a training set and a validation (val) set.
    Methods: "Random" or "Sequential", specified in configs

    :param data: (DataFrame)
    :param configs: (Dict)
    :return:
    """
    # setting configuration parameters
    arch_version = configs["arch_version"]
    file_prefix = Path(configs["exp_dir"])
    mask_file = os.path.join(file_prefix, "mask.h5")

    # assign timestamp and data size depending on arch_version
    if (arch_version == "alfa") | (arch_version == "bravo"):
        timestamp = data.index
        data_size = data.shape[0]

    elif arch_version == "charlie":
        timestamp = data["timestamp"]
        data_size = data["predictor"].shape[0]

    msk = _create_split_mask(timestamp, data_size, configs)

    # assign train, validation, and test data
    if (arch_version == "alfa") | (arch_version == "bravo"):
        train_df = data[msk == 0]
        val_df = data[msk == 1]
        test_df = data[msk == 2]
        # Get rid of datetime index
        train_df.reset_index(drop=True, inplace=True)
        val_df.reset_index(drop=True, inplace=True)
        # save test_df to file for later use
        test_df.to_hdf(
            os.path.join(file_prefix, "internal_test.h5"), key="df", mode="w"
        )

    elif arch_version == "charlie":
        train_df = {}
        val_df = {}
        train_df_predictor = data["predictor"][msk == 0, :, :]
        train_df_target = data["target"][msk == 0, :, :]
        val_df_predictor = data["predictor"][msk == 1, :, :]
        val_df_target = data["target"][msk == 1, :, :]
        test_df_predictor = data["predictor"][msk == 2, :, :]
        test_df_target = data["target"][msk == 2, :, :]
        train_df["predictor"] = train_df_predictor
        train_df["target"] = train_df_target
        val_df["predictor"] = val_df_predictor
        val_df["target"] = val_df_target
        # save test_df to file for later use
        np.save(
            os.path.join(file_prefix, "internal_test_predictor.npy"), test_df_predictor
        )
        np.save(os.path.join(file_prefix, "internal_test_target.npy"), test_df_target)

    # save mask file to preserve timeseries index
    mask = pd.DataFrame()
    mask["msk"] = msk
    mask["index"] = timestamp
    mask = mask.set_index("index")
    mask.to_hdf(mask_file, key="df", mode="w")

    return train_df, val_df


def timelag_predictors(data, configs):
    """
    Create lagged versions of predictor variables in a DataFrame.
    Used specifically for alfa learning methods.

    :param data: (DataFrame)
    :param configs: (Dict)
    :return: (DataFrame)
    """

    # reading configuration parameters
<<<<<<< HEAD
    lag_interval = configs["data_processing"]["feat_timelag"]["lag_interval"]
    lag_count = configs["data_processing"]["feat_timelag"]["lag_count"]
    lag_interval_forecast = configs["data_processing"]["feat_timelag"][
        "lag_interval_forecast"
    ]
    target_var = configs["target_var"]
=======
    lag_interval = configs["feat_timelag"]["lag_interval"]
    lag_count = configs["feat_timelag"]["lag_count"]
    lag_interval_forecast = configs["feat_timelag"]["lag_interval_forecast"]
    target_var = configs["data_input"]["target_var"]
>>>>>>> 1870d7a6

    # splitting predictors and target
    target = data[target_var]
    data = data.drop(target_var, axis=1)
    data_orig = data

    # padding predictors
    temp_holder = list()
    temp_holder.append(data_orig)
    for i in range(1, lag_count + 1):
        shifted = (
            data_orig.shift(freq=i * lag_interval)
            .astype("float32")
            .add_suffix("_lag{}".format(i))
        )
        temp_holder.append(shifted)
    temp_holder.reverse()
    data = pd.concat(temp_holder, axis=1)

    # If this is an RNN model
    if configs["arch_type"] == "RNN":
        # re-append the shifted target column to the dataframe
        data[target_var] = target.shift(freq="-" + lag_interval_forecast)

        # drop all nans
        data = data.dropna(how="any")

        # adjust time index to match the EC values
        data.index = data.index.shift(freq=lag_interval_forecast)

    return data


def timelag_predictors_target(data, configs):
    """
    Create lagged versions of predictor and target variables in a DataFrame.
    Used specifically for bravo learning methods.

    :param data: (DataFrame)
    :param configs: (Dict)
    :return: (DataFrame)
    """

    # reading configuration parameters
<<<<<<< HEAD
    lag_interval = configs["data_processing"]["feat_timelag"]["lag_interval"]
    lag_count = configs["data_processing"]["feat_timelag"]["lag_count"]
    initial_num = configs["data_processing"]["S2S_stagger"]["initial_num"]
    secondary_num = configs["data_processing"]["S2S_stagger"]["secondary_num"]
    decay = configs["data_processing"]["S2S_stagger"]["decay"]
    target_var = configs["target_var"]
=======
    lag_interval = configs["feat_timelag"]["lag_interval"]
    lag_count = configs["feat_timelag"]["lag_count"]
    initial_num = configs["S2S_stagger"]["initial_num"]
    secondary_num = configs["S2S_stagger"]["secondary_num"]
    decay = configs["S2S_stagger"]["decay"]
    target_var = configs["data_input"]["target_var"]
>>>>>>> 1870d7a6

    target = data[target_var]
    data = data.drop(target_var, axis=1)
    data_orig = data
    # Pad the exogenous variables
    temp_holder = list()
    temp_holder.append(data_orig)
    for i in range(1, lag_count + 1):
        shifted = (
            data_orig.shift(freq=i * lag_interval)
            .astype("float32")
            .add_suffix("_lag{}".format(i))
        )
        temp_holder.append(shifted)
    temp_holder.reverse()
    data = pd.concat(temp_holder, axis=1)

    # Do fine padding for future predictions. Create a new df to preserve memory usage.
    local = pd.DataFrame()
    for i in range(0, initial_num):
        if i == 0:
            local["{}_lag_{}".format(target_var, i)] = target.shift(i)
        else:
            local["{}_lag_{}".format(target_var, i)] = target.shift(
                freq="-" + (i * lag_interval)
            )

    # Do additional coarse padding for future predictions
    for i in range(1, secondary_num + 1):
        base = initial_num
        new = int(base + decay * i)
        local["{}_lag_{}".format(target_var, base + i)] = target.shift(
            freq="-" + (new * lag_interval)
        )

    data = pd.concat([data, local], axis=1)

    # Drop all nans
    data = data.dropna(how="any")

    return data


def roll_predictors_target(data, configs):
    """
    Create rolling windows of predictor and target variables in a DataFrame.
    Used specifically for charlie learning methods.

    :param data: (DataFrame)
    :param configs: (Dict)
    :return: (Dict)
    """

    # setting configuration parameters
<<<<<<< HEAD
    window_width_source = configs["data_processing"]["S2S_window"][
        "window_width_source"
    ]
    window_width_target = configs["data_processing"]["S2S_window"][
        "window_width_target"
    ]
    resample_interval = configs["data_processing"]["resample_interval"]
    target_var = configs["target_var"]
=======
    window_width_source = configs["S2S_window"]["window_width_source"]
    window_width_target = configs["S2S_window"]["window_width_target"]
    resample_interval = configs["resample_interval"]
    target_var = configs["data_input"]["target_var"]
>>>>>>> 1870d7a6

    # initialize lists
    data_predictor = []
    data_target = []

    # calculate number of rows based on window size defined by time
    window_source_size_count = int(
        pd.Timedelta(window_width_source) / pd.Timedelta(resample_interval)
    )
    window_target_size_count = int(
        pd.Timedelta(window_width_target) / pd.Timedelta(resample_interval)
    )

    # set aside timeindex
    timestamp = data.iloc[
        : -(window_source_size_count + window_target_size_count - 1), :
    ].index

    # create 3D predictor data
    data_shifted_predictor = data.iloc[:-window_target_size_count, :]
    for window in data_shifted_predictor.rolling(window=window_width_source):
        if window.shape[0] == window_source_size_count:
            data_predictor.append(
                window.values.reshape(
                    (1, window_source_size_count, data_shifted_predictor.shape[1])
                )
            )

    # create 3D target data
    data_shifted_target = data.loc[
        data.index >= data.shift(freq=window_width_source).index[0], :
    ][target_var]
    for window in data_shifted_target.rolling(window=window_width_target):
        if window.shape[0] == window_target_size_count:
            data_target.append(window.values.reshape((1, window_target_size_count, 1)))

    # reshape data dimension
    data_predictor = np.concatenate(np.array(data_predictor), axis=0)
    data_target = np.concatenate(np.array(data_target), axis=0)

    # combine 3D predictor and target data into dictionary
    data = {}
    data["predictor"] = data_predictor
    data["target"] = data_target
    data["timestamp"] = timestamp

    return data


def corr_heatmap(data):
    """
    Plot a correlation heatmap to see the (linear) relationships between exogenous variables

    :param data: (DataFrame)
    :return: None
    """
    corr = data.corr()
    mask = np.triu(np.ones_like(corr, dtype=np.bool))
    sns.heatmap(
        data.corr(), mask=mask, cmap="coolwarm", linewidths=1, linecolor="white"
    )


def correct_predictor_columns(configs, data):
    """assert we have the correct columns and order them

    :param configs: configs
    :type configs: dict
    :param data: data
    :type data: pandas.DataFrame
    :raises ConfigsError:if data doesn't contain needed columns
    :return: data with correct columns
    :rtype: pandas.DataFrame
    """
    keep_cols = configs["data_input"]["predictor_columns"] + [
        configs["data_input"]["target_var"]
    ]

    # raise error if missing columns
    missing_colums = set(keep_cols).difference(set(data.columns))
    if len(missing_colums) > 0:
        raise ConfigsError(f"data is missing predictor_columns: {missing_colums}")

    # remove extra columns
    extra_colums = set(data.columns).difference(set(keep_cols))
    if len(extra_colums) > 0:
        data = data[keep_cols]
        logger.info(
            f"Removed columns from data that are not specified in \
            configs['predictor_columns']: {extra_colums}"
        )

    # sort columns
    return data.reindex(keep_cols, axis="columns")


def correct_timestamps(configs, data):
    """sort and trim data specified time period

    :param configs: configs
    :type configs: dict
    :param data: data
    :type data: pandas.DataFrame
    :raises ConfigsError: no data within specified time period
    :return: sorted data for time period
    :rtype: pandas.DataFrame
    """
    data = data.sort_index()

    # TODO: think about timezones.
    start_time = dt.datetime.fromisoformat(configs["data_input"]["start_time"])
    end_time = dt.datetime.fromisoformat(configs["data_input"]["end_time"])
    data = data[start_time:end_time]

    if data.shape[0] == 0:
        raise ConfigsError(
            "data has no data within specified time period:"
            f"{start_time.year}-{start_time.month}-{start_time.day} to "
            f"{end_time.year}-{end_time.month}-{end_time.day}"
        )

    return data


def _preprocess_data(configs, data):
    """Preprocess data as dictated by the configs.

    :param configs: configs
    :type configs: dict
    :param data: data
    :type data: pd.dataframe
    :return: data
    :rtype: pd.dataframe
    """
    # assert we have the correct columns and order them
    data = correct_predictor_columns(configs, data)

    # sort and trim data specified time period
    data = correct_timestamps(configs, data)

    # Add time-based features
    data = add_processed_time_columns(data, configs)

    # Add statistics features
    data = resample_or_rolling_stats(data, configs)

    # Add lag features
    configs["input_dim"] = data.shape[1] - 1
    logger.info("Number of features: {}".format(configs["input_dim"]))
    logger.debug("Features: {}".format(data.columns.values))

    if configs["arch_version"] == "alfa":
        data = timelag_predictors(data, configs)
    elif configs["arch_version"] == "bravo":
        data = timelag_predictors_target(data, configs)
    elif configs["arch_version"] == "charlie":
        data = roll_predictors_target(data, configs)

    return data


def prep_for_rnn(configs, data):
    """
    Prepare data for input to a RNN model.

    :param configs: (Dict)
    :return: train and val DataFrames
    """
    data = _preprocess_data(configs, data)

    # if validatate with external data, write data to h5 for future testing.
    if configs["use_case"] == "validation" and configs["test_method"] == "external":
        filepath = pathlib.Path(
            configs["data_input"]["data_dir"]
        ) / "{}_external_test.h5".format(configs["data_input"]["target_var"])
        data.to_hdf(filepath, key="df", mode="w")

    if configs["use_case"] == "train":
        train_df, val_df = input_data_split(data, configs)

    else:
        train_df, val_df = pd.DataFrame(), data

    return train_df, val_df


def resample_or_rolling_stats(data, configs):

    # reading configuration parameters.
    # resample_label_on is hard coded for now.
    # default is right labeled and right-closed window.
    # window closing is currently tied to resample_label_on
    # window_position is hard coded for now.
    # default is right-closed and backward-looking window.
    resample_interval = configs["data_processing"]["resample_interval"]
    resample_label_on = "right"  # left, right
    window_width = configs["data_processing"]["feat_stats"]["window_width"]
    window_position = "backward"  # forward, center, backward

    if configs["data_processing"]["feat_stats"]["active"]:

        # seperate predictors and target
        target = data[configs["data_input"]["target_var"]]
        X_data = data.drop(configs["data_input"]["target_var"], axis=1)

        # resampling for each statistics separately
        data_resampler = X_data.resample(
            rule=resample_interval, closed=resample_label_on, label=resample_label_on
        )
        data_resample_min = data_resampler.min().add_suffix("_min")
        data_resample_max = data_resampler.max().add_suffix("_max")
        data_resample_sum = data_resampler.sum().add_suffix("_sum")
        data_resample_count = data_resampler.count().add_suffix("_count")

        # setting configuration settings depending on window_position and resample_label_on
        if window_position == "backward":
            arg_center = False
        elif window_position == "center":
            arg_center = True
        elif window_position == "forward":
            arg_center = False
            data_resample_min = data_resample_min[::-1]
            data_resample_max = data_resample_max[::-1]
            data_resample_sum = data_resample_sum[::-1]
            data_resample_count = data_resample_count[::-1]
            if resample_label_on == "left":
                resample_label_on = "right"
            elif resample_label_on == "right":
                resample_label_on = "left"

        # adding rolling window statistics: minimum
        mins = data_resample_min.rolling(
            window=window_width,
            min_periods=1,
            center=arg_center,
            closed=resample_label_on,
        ).min()

        # adding rolling window statistics: maximum
        maxs = data_resample_max.rolling(
            window=window_width,
            min_periods=1,
            center=arg_center,
            closed=resample_label_on,
        ).max()

        # adding rolling window statistics: sum
        sums = data_resample_sum.rolling(
            window=window_width,
            min_periods=1,
            center=arg_center,
            closed=resample_label_on,
        ).sum()

        # adding rolling window statistics: count
        counts = data_resample_count.rolling(
            window=window_width,
            min_periods=1,
            center=arg_center,
            closed=resample_label_on,
        ).sum()  # this has to be sum for proper count calculation

        # adding rolling window statistics: mean
        means = sums.copy()
        means.columns = means.columns.str.replace("_sum", "_mean")
        np.seterr(invalid="ignore")  # supress/hide the warning
        means.loc[:, :] = sums.values / counts.values

        # combining min and max stats
        data = pd.concat([mins, maxs, means], axis=1)

        # reordering dataframe based on window_position
        if window_position == "forward":
            data = data[::-1]

        # adding resampled target back to the dataframe
        target = _resample_data(target, configs)
        data[configs["data_input"]["target_var"]] = target

    else:

        # resample data
        data = _resample_data(data, configs)

    return data


def _resample_data(data, configs):

    # reading configuration parameters.
    # resample_label_on are hard coded for now. default is right labeled and right-closed window.
    resample_interval = configs["data_processing"]["resample_interval"]
    resample_label_on = "right"  # left, right

    # resample data
    data = data.resample(
        rule=resample_interval, label=resample_label_on, closed=resample_label_on
    )

    # take the closest value from the label
    if resample_label_on == "left":
        data = data.first()
    elif resample_label_on == "right":
        data = data.last()

    return data<|MERGE_RESOLUTION|>--- conflicted
+++ resolved
@@ -183,19 +183,12 @@
     """
 
     # reading configuration parameters
-<<<<<<< HEAD
     lag_interval = configs["data_processing"]["feat_timelag"]["lag_interval"]
     lag_count = configs["data_processing"]["feat_timelag"]["lag_count"]
     lag_interval_forecast = configs["data_processing"]["feat_timelag"][
         "lag_interval_forecast"
     ]
-    target_var = configs["target_var"]
-=======
-    lag_interval = configs["feat_timelag"]["lag_interval"]
-    lag_count = configs["feat_timelag"]["lag_count"]
-    lag_interval_forecast = configs["feat_timelag"]["lag_interval_forecast"]
     target_var = configs["data_input"]["target_var"]
->>>>>>> 1870d7a6
 
     # splitting predictors and target
     target = data[target_var]
@@ -240,21 +233,12 @@
     """
 
     # reading configuration parameters
-<<<<<<< HEAD
     lag_interval = configs["data_processing"]["feat_timelag"]["lag_interval"]
     lag_count = configs["data_processing"]["feat_timelag"]["lag_count"]
     initial_num = configs["data_processing"]["S2S_stagger"]["initial_num"]
     secondary_num = configs["data_processing"]["S2S_stagger"]["secondary_num"]
     decay = configs["data_processing"]["S2S_stagger"]["decay"]
-    target_var = configs["target_var"]
-=======
-    lag_interval = configs["feat_timelag"]["lag_interval"]
-    lag_count = configs["feat_timelag"]["lag_count"]
-    initial_num = configs["S2S_stagger"]["initial_num"]
-    secondary_num = configs["S2S_stagger"]["secondary_num"]
-    decay = configs["S2S_stagger"]["decay"]
     target_var = configs["data_input"]["target_var"]
->>>>>>> 1870d7a6
 
     target = data[target_var]
     data = data.drop(target_var, axis=1)
@@ -309,7 +293,6 @@
     """
 
     # setting configuration parameters
-<<<<<<< HEAD
     window_width_source = configs["data_processing"]["S2S_window"][
         "window_width_source"
     ]
@@ -317,13 +300,7 @@
         "window_width_target"
     ]
     resample_interval = configs["data_processing"]["resample_interval"]
-    target_var = configs["target_var"]
-=======
-    window_width_source = configs["S2S_window"]["window_width_source"]
-    window_width_target = configs["S2S_window"]["window_width_target"]
-    resample_interval = configs["resample_interval"]
     target_var = configs["data_input"]["target_var"]
->>>>>>> 1870d7a6
 
     # initialize lists
     data_predictor = []
