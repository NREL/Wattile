--- conflicted
+++ resolved
@@ -208,24 +208,11 @@
     temp_holder.reverse()
     data = pd.concat(temp_holder, axis=1)
 
-<<<<<<< HEAD
     # re-append the shifted target column to the dataframe
     data[target_var] = target.shift(freq="-" + window_width_futurecast)
 
     # drop all nans
     data = data.dropna(how="any")
-=======
-    # If this is an RNN model
-    if configs["learning_algorithm"]["arch_type"] == "RNN":
-        # re-append the shifted target column to the dataframe
-        data[target_var] = target.shift(freq="-" + window_width_futurecast)
-
-        # drop all nans
-        data = data.dropna(how="any")
-
-        # adjust time index to match the EC values
-        data.index = data.index.shift(freq=window_width_futurecast)
->>>>>>> 26dc5d09
 
     return data
 
@@ -246,18 +233,11 @@
     window_width_target = configs["data_processing"]["input_output_window"][
         "window_width_target"
     ]
-<<<<<<< HEAD
     window_width_futurecast = configs["data_processing"]["input_output_window"][
         "window_width_futurecast"
     ]
-    resample_interval = configs["data_processing"]["resample_interval"]
-    initial_num = pd.Timedelta(window_width_target) // pd.Timedelta(resample_interval)
-    secondary_num = configs["data_processing"]["input_output_window"]["secondary_num"]
-    decay = configs["data_processing"]["input_output_window"]["decay"]
-=======
     bin_interval = configs["data_processing"]["resample"]["bin_interval"]
     initial_num = pd.Timedelta(window_width_target) // pd.Timedelta(bin_interval)
->>>>>>> 26dc5d09
     target_var = configs["data_input"]["target_var"]
     target_temp = data[target_var].copy()
 
