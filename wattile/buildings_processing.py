import datetime as dt
import logging
import os
import pathlib
from pathlib import Path

import numpy as np
import pandas as pd
import seaborn as sns
import torch

# import tables
from wattile.error import ConfigsError
from wattile.time_processing import add_processed_time_columns

PROJECT_DIRECTORY = pathlib.Path(__file__).resolve().parent

logger = logging.getLogger(str(os.getpid()))


def check_complete(torch_file, des_epochs):
    """
    Checks if an existing training session is complete
    :param results_dir:
    :param epochs:
    :return:
    """

    device = torch.device("cuda" if torch.cuda.is_available() else "cpu")
    torch_model = torch.load(torch_file, map_location=device)
    check = des_epochs == torch_model["epoch_num"] + 1
    return check


def _create_split_mask(timestamp, data_size, configs):

    # set configuration parameters
    np.random.seed(seed=configs["data_processing"]["random_seed"])
    active_sequential = configs["data_processing"]["sequential_splicer"]["active"]
    train_ratio = int(configs["data_processing"]["data_split"].split(":")[0]) / 100
    val_ratio = int(configs["data_processing"]["data_split"].split(":")[1]) / 100
    test_ratio = int(configs["data_processing"]["data_split"].split(":")[2]) / 100
    window_witdh = configs["data_processing"]["sequential_splicer"]["window_width"]
    train_size_factor = configs["data_processing"]["train_size_factor"]

    # split data based on random sequential chunks
    if active_sequential:
        # set indices for training set
        splicer = ((timestamp - timestamp[0]) // pd.Timedelta(window_witdh)).values
        num_chunks = splicer[-1]
        num_train_chunks = (train_ratio * num_chunks) - (
            (train_ratio * num_chunks) % train_size_factor
        )
        if num_train_chunks == 0:
            raise Exception(
                "Total number of data chunks is zero. train_size_factor value might be too "
                "large compared to the data size. Exiting.."
            )
        msk = np.zeros(timestamp.shape[0]) + 2
        train_chunks = np.random.choice(
            np.arange(num_chunks), replace=False, size=int(num_train_chunks)
        )
        for chunk in train_chunks:
            indices = np.where(splicer == chunk)
            msk[indices] = 0

        # set indices for validation and test set
        remaining_chunks = np.setdiff1d(np.arange(num_chunks), train_chunks)
        if test_ratio == 0:
            msk[msk != 0] = 1
        else:
            num_val_chunks = int(
                (val_ratio / (1 - train_ratio)) * remaining_chunks.shape[0]
            )
            val_chunks = np.random.choice(
                remaining_chunks, replace=False, size=num_val_chunks
            )
            for chunk in val_chunks:
                indices = np.where(splicer == chunk)
                msk[indices] = 1

    # split data based on random timestamp sampling
    else:
        # set indices for training set
        num_ones = (train_ratio * data_size) - (
            (train_ratio * data_size) % train_size_factor
        )
        msk = np.zeros(data_size) + 2
        indices = np.random.choice(
            np.arange(data_size), replace=False, size=int(num_ones)
        )
        msk[indices] = 0

        # set indices for validation and test set
        remaining_indices = np.where(msk != 0)[0]
        if test_ratio == 0:
            msk[remaining_indices] = 1
        else:
            num_val = int((val_ratio / (1 - train_ratio)) * remaining_indices.shape[0])
            val_indices = np.random.choice(
                remaining_indices, replace=False, size=num_val
            )
            msk[val_indices] = 1

    return msk


def input_data_split(data, configs):
    """
    Split a data set into a training set and a validation (val) set.
    Methods: "Random" or "Sequential", specified in configs

    :param data: (DataFrame)
    :param configs: (Dict)
    :return:
    """
    # setting configuration parameters
    arch_version = configs["learning_algorithm"]["arch_version"]
    file_prefix = Path(configs["exp_dir"])
    mask_file = os.path.join(file_prefix, "mask.h5")

    # assign timestamp and data size depending on arch_version
    if (arch_version == "alfa") | (arch_version == "bravo"):
        timestamp = data.index
        data_size = data.shape[0]

    elif arch_version == "charlie":
        timestamp = data["timestamp"]
        data_size = data["predictor"].shape[0]

    msk = _create_split_mask(timestamp, data_size, configs)

    # assign train, validation, and test data
    if (arch_version == "alfa") | (arch_version == "bravo"):
        train_df = data[msk == 0]
        val_df = data[msk == 1]
        test_df = data[msk == 2]
        # Get rid of datetime index
        train_df.reset_index(drop=True, inplace=True)
        val_df.reset_index(drop=True, inplace=True)
        # save test_df to file for later use
        test_df.to_hdf(
            os.path.join(file_prefix, "internal_test.h5"), key="df", mode="w"
        )

    elif arch_version == "charlie":
        train_df = {}
        val_df = {}
        train_df_predictor = data["predictor"][msk == 0, :, :]
        train_df_target = data["target"][msk == 0, :, :]
        val_df_predictor = data["predictor"][msk == 1, :, :]
        val_df_target = data["target"][msk == 1, :, :]
        test_df_predictor = data["predictor"][msk == 2, :, :]
        test_df_target = data["target"][msk == 2, :, :]
        train_df["predictor"] = train_df_predictor
        train_df["target"] = train_df_target
        val_df["predictor"] = val_df_predictor
        val_df["target"] = val_df_target
        # save test_df to file for later use
        np.save(
            os.path.join(file_prefix, "internal_test_predictor.npy"), test_df_predictor
        )
        np.save(os.path.join(file_prefix, "internal_test_target.npy"), test_df_target)

    # save mask file to preserve timeseries index
    mask = pd.DataFrame()
    mask["msk"] = msk
    mask["index"] = timestamp
    mask = mask.set_index("index")
    mask.to_hdf(mask_file, key="df", mode="w")

    return train_df, val_df


def timelag_predictors(data, configs):
    """
    Create lagged versions of predictor variables in a DataFrame.
    Used specifically for alfa learning methods.

    :param data: (DataFrame)
    :param configs: (Dict)
    :return: (DataFrame)
    """

    # reading configuration parameters
    lag_interval = configs["data_processing"]["feat_timelag"]["lag_interval"]
    lag_count = configs["data_processing"]["feat_timelag"]["lag_count"]
    lag_interval_forecast = configs["data_processing"]["feat_timelag"][
        "lag_interval_forecast"
    ]
    target_var = configs["data_input"]["target_var"]

    # splitting predictors and target
    target = data[target_var]
    data = data.drop(target_var, axis=1)
    data_orig = data

    # padding predictors
    temp_holder = list()
    temp_holder.append(data_orig)
    for i in range(1, lag_count + 1):
        shifted = (
            data_orig.shift(freq=i * lag_interval)
            .astype("float32")
            .add_suffix("_lag{}".format(i))
        )
        temp_holder.append(shifted)
    temp_holder.reverse()
    data = pd.concat(temp_holder, axis=1)

    # If this is an RNN model
    if configs["arch_type"] == "RNN":
        # re-append the shifted target column to the dataframe
        data[target_var] = target.shift(freq="-" + lag_interval_forecast)

        # drop all nans
        data = data.dropna(how="any")

        # adjust time index to match the EC values
        data.index = data.index.shift(freq=lag_interval_forecast)

    return data


def timelag_predictors_target(data, configs):
    """
    Create lagged versions of predictor and target variables in a DataFrame.
    Used specifically for bravo learning methods.

    :param data: (DataFrame)
    :param configs: (Dict)
    :return: (DataFrame)
    """

    # reading configuration parameters
    lag_interval = configs["data_processing"]["feat_timelag"]["lag_interval"]
    lag_count = configs["data_processing"]["feat_timelag"]["lag_count"]
    initial_num = configs["data_processing"]["S2S_stagger"]["initial_num"]
    secondary_num = configs["data_processing"]["S2S_stagger"]["secondary_num"]
    decay = configs["data_processing"]["S2S_stagger"]["decay"]
    target_var = configs["data_input"]["target_var"]

    target = data[target_var]
    data = data.drop(target_var, axis=1)
    data_orig = data
    # Pad the exogenous variables
    temp_holder = list()
    temp_holder.append(data_orig)
    for i in range(1, lag_count + 1):
        shifted = (
            data_orig.shift(freq=i * lag_interval)
            .astype("float32")
            .add_suffix("_lag{}".format(i))
        )
        temp_holder.append(shifted)
    temp_holder.reverse()
    data = pd.concat(temp_holder, axis=1)

    # Do fine padding for future predictions. Create a new df to preserve memory usage.
    local = pd.DataFrame()
    for i in range(0, initial_num):
        if i == 0:
            local["{}_lag_{}".format(target_var, i)] = target.shift(i)
        else:
            local["{}_lag_{}".format(target_var, i)] = target.shift(
                freq="-" + (i * lag_interval)
            )

    # Do additional coarse padding for future predictions
    for i in range(1, secondary_num + 1):
        base = initial_num
        new = int(base + decay * i)
        local["{}_lag_{}".format(target_var, base + i)] = target.shift(
            freq="-" + (new * lag_interval)
        )

    data = pd.concat([data, local], axis=1)

    # Drop all nans
    data = data.dropna(how="any")

    return data


def roll_predictors_target(data, configs):
    """
    Create rolling windows of predictor and target variables in a DataFrame.
    Used specifically for charlie learning methods.

    :param data: (DataFrame)
    :param configs: (Dict)
    :return: (Dict)
    """

    # setting configuration parameters
    window_width_source = configs["data_processing"]["S2S_window"][
        "window_width_source"
    ]
    window_width_target = configs["data_processing"]["S2S_window"][
        "window_width_target"
    ]
    resample_interval = configs["data_processing"]["resample_interval"]
    target_var = configs["data_input"]["target_var"]

    # initialize lists
    data_predictor = []
    data_target = []

    # calculate number of rows based on window size defined by time
    window_source_size_count = int(
        pd.Timedelta(window_width_source) / pd.Timedelta(resample_interval)
    )
    window_target_size_count = int(
        pd.Timedelta(window_width_target) / pd.Timedelta(resample_interval)
    )

    # set aside timeindex
    timestamp = data.iloc[
        : -(window_source_size_count + window_target_size_count - 1), :
    ].index

    # create 3D predictor data
    data_shifted_predictor = data.iloc[:-window_target_size_count, :]
    for window in data_shifted_predictor.rolling(window=window_width_source):
        if window.shape[0] == window_source_size_count:
            data_predictor.append(
                window.values.reshape(
                    (1, window_source_size_count, data_shifted_predictor.shape[1])
                )
            )

    # create 3D target data
    data_shifted_target = data.loc[
        data.index >= data.shift(freq=window_width_source).index[0], :
    ][target_var]
    for window in data_shifted_target.rolling(window=window_width_target):
        if window.shape[0] == window_target_size_count:
            data_target.append(window.values.reshape((1, window_target_size_count, 1)))

    # reshape data dimension
    data_predictor = np.concatenate(np.array(data_predictor), axis=0)
    data_target = np.concatenate(np.array(data_target), axis=0)

    # combine 3D predictor and target data into dictionary
    data = {}
    data["predictor"] = data_predictor
    data["target"] = data_target
    data["timestamp"] = timestamp

    return data


def corr_heatmap(data):
    """
    Plot a correlation heatmap to see the (linear) relationships between exogenous variables

    :param data: (DataFrame)
    :return: None
    """
    corr = data.corr()
    mask = np.triu(np.ones_like(corr, dtype=np.bool))
    sns.heatmap(
        data.corr(), mask=mask, cmap="coolwarm", linewidths=1, linecolor="white"
    )


def correct_predictor_columns(configs, data):
    """assert we have the correct columns and order them

    :param configs: configs
    :type configs: dict
    :param data: data
    :type data: pandas.DataFrame
    :raises ConfigsError:if data doesn't contain needed columns
    :return: data with correct columns
    :rtype: pandas.DataFrame
    """
    keep_cols = configs["data_input"]["predictor_columns"] + [
        configs["data_input"]["target_var"]
    ]

    # raise error if missing columns
    missing_colums = set(keep_cols).difference(set(data.columns))
    if len(missing_colums) > 0:
        raise ConfigsError(f"data is missing predictor_columns: {missing_colums}")

    # remove extra columns
    extra_colums = set(data.columns).difference(set(keep_cols))
    if len(extra_colums) > 0:
        data = data[keep_cols]
        logger.info(
            f"Removed columns from data that are not specified in \
            configs['predictor_columns']: {extra_colums}"
        )

    # sort columns
    return data.reindex(keep_cols, axis="columns")


def correct_timestamps(configs, data):
    """sort and trim data specified time period

    :param configs: configs
    :type configs: dict
    :param data: data
    :type data: pandas.DataFrame
    :raises ConfigsError: no data within specified time period
    :return: sorted data for time period
    :rtype: pandas.DataFrame
    """
    data = data.sort_index()

    # TODO: think about timezones.
    start_time = dt.datetime.fromisoformat(configs["data_input"]["start_time"])
    end_time = dt.datetime.fromisoformat(configs["data_input"]["end_time"])
    data = data[start_time:end_time]

    if data.shape[0] == 0:
        raise ConfigsError(
            "data has no data within specified time period:"
            f"{start_time.year}-{start_time.month}-{start_time.day} to "
            f"{end_time.year}-{end_time.month}-{end_time.day}"
        )

    return data


def _preprocess_data(configs, data):
    """Preprocess data as dictated by the configs.

    :param configs: configs
    :type configs: dict
    :param data: data
    :type data: pd.dataframe
    :return: data
    :rtype: pd.dataframe
    """
    # assert we have the correct columns and order them
    data = correct_predictor_columns(configs, data)

    # sort and trim data specified time period
    data = correct_timestamps(configs, data)

    # Add time-based features
    data = add_processed_time_columns(data, configs)

    # Add statistics features
    data = resample_or_rolling_stats(data, configs)

    # Add lag features
    configs["input_dim"] = data.shape[1] - 1
    logger.info("Number of features: {}".format(configs["input_dim"]))
    logger.debug("Features: {}".format(data.columns.values))

    if configs["learning_algorithm"]["arch_version"] == "alfa":
        data = timelag_predictors(data, configs)
    elif configs["learning_algorithm"]["arch_version"] == "bravo":
        data = timelag_predictors_target(data, configs)
    elif configs["learning_algorithm"]["arch_version"] == "charlie":
        data = roll_predictors_target(data, configs)

    return data


def prep_for_rnn(configs, data):
    """
    Prepare data for input to a RNN model.

    :param configs: (Dict)
    :return: train and val DataFrames
    """
    data = _preprocess_data(configs, data)

    # if validatate with external data, write data to h5 for future testing.
<<<<<<< HEAD
    if (
        configs["learning_algorithm"]["use_case"] == "validation"
        and configs["learning_algorithm"]["test_method"] == "external"
    ):
        filepath = (
            pathlib.Path(configs["data_dir"])
            / f"{configs['target_var']}_external_test.h5"
        )
=======
    if configs["use_case"] == "validation" and configs["test_method"] == "external":
        filepath = pathlib.Path(
            configs["data_input"]["data_dir"]
        ) / "{}_external_test.h5".format(configs["data_input"]["target_var"])
>>>>>>> 006a3bc0
        data.to_hdf(filepath, key="df", mode="w")

    if configs["learning_algorithm"]["use_case"] == "train":
        train_df, val_df = input_data_split(data, configs)

    else:
        train_df, val_df = pd.DataFrame(), data

    return train_df, val_df


def resample_or_rolling_stats(data, configs):

    # reading configuration parameters.
    # resample_label_on is hard coded for now.
    # default is right labeled and right-closed window.
    # window closing is currently tied to resample_label_on
    # window_position is hard coded for now.
    # default is right-closed and backward-looking window.
    resample_interval = configs["data_processing"]["resample_interval"]
    resample_label_on = "right"  # left, right
    window_width = configs["data_processing"]["feat_stats"]["window_width"]
    window_position = "backward"  # forward, center, backward

    if configs["data_processing"]["feat_stats"]["active"]:

        # seperate predictors and target
        target = data[configs["data_input"]["target_var"]]
        X_data = data.drop(configs["data_input"]["target_var"], axis=1)

        # resampling for each statistics separately
        data_resampler = X_data.resample(
            rule=resample_interval, closed=resample_label_on, label=resample_label_on
        )
        data_resample_min = data_resampler.min().add_suffix("_min")
        data_resample_max = data_resampler.max().add_suffix("_max")
        data_resample_sum = data_resampler.sum().add_suffix("_sum")
        data_resample_count = data_resampler.count().add_suffix("_count")

        # setting configuration settings depending on window_position and resample_label_on
        if window_position == "backward":
            arg_center = False
        elif window_position == "center":
            arg_center = True
        elif window_position == "forward":
            arg_center = False
            data_resample_min = data_resample_min[::-1]
            data_resample_max = data_resample_max[::-1]
            data_resample_sum = data_resample_sum[::-1]
            data_resample_count = data_resample_count[::-1]
            if resample_label_on == "left":
                resample_label_on = "right"
            elif resample_label_on == "right":
                resample_label_on = "left"

        # adding rolling window statistics: minimum
        mins = data_resample_min.rolling(
            window=window_width,
            min_periods=1,
            center=arg_center,
            closed=resample_label_on,
        ).min()

        # adding rolling window statistics: maximum
        maxs = data_resample_max.rolling(
            window=window_width,
            min_periods=1,
            center=arg_center,
            closed=resample_label_on,
        ).max()

        # adding rolling window statistics: sum
        sums = data_resample_sum.rolling(
            window=window_width,
            min_periods=1,
            center=arg_center,
            closed=resample_label_on,
        ).sum()

        # adding rolling window statistics: count
        counts = data_resample_count.rolling(
            window=window_width,
            min_periods=1,
            center=arg_center,
            closed=resample_label_on,
        ).sum()  # this has to be sum for proper count calculation

        # adding rolling window statistics: mean
        means = sums.copy()
        means.columns = means.columns.str.replace("_sum", "_mean")
        np.seterr(invalid="ignore")  # supress/hide the warning
        means.loc[:, :] = sums.values / counts.values

        # combining min and max stats
        data = pd.concat([mins, maxs, means], axis=1)

        # reordering dataframe based on window_position
        if window_position == "forward":
            data = data[::-1]

        # adding resampled target back to the dataframe
        target = _resample_data(target, configs)
        data[configs["data_input"]["target_var"]] = target

    else:

        # resample data
        data = _resample_data(data, configs)

    return data


def _resample_data(data, configs):

    # reading configuration parameters.
    # resample_label_on are hard coded for now. default is right labeled and right-closed window.
    resample_interval = configs["data_processing"]["resample_interval"]
    resample_label_on = "right"  # left, right

    # resample data
    data = data.resample(
        rule=resample_interval, label=resample_label_on, closed=resample_label_on
    )

    # take the closest value from the label
    if resample_label_on == "left":
        data = data.first()
    elif resample_label_on == "right":
        data = data.last()

    return data<|MERGE_RESOLUTION|>--- conflicted
+++ resolved
@@ -472,21 +472,13 @@
     data = _preprocess_data(configs, data)
 
     # if validatate with external data, write data to h5 for future testing.
-<<<<<<< HEAD
     if (
         configs["learning_algorithm"]["use_case"] == "validation"
         and configs["learning_algorithm"]["test_method"] == "external"
     ):
-        filepath = (
-            pathlib.Path(configs["data_dir"])
-            / f"{configs['target_var']}_external_test.h5"
-        )
-=======
-    if configs["use_case"] == "validation" and configs["test_method"] == "external":
         filepath = pathlib.Path(
             configs["data_input"]["data_dir"]
         ) / "{}_external_test.h5".format(configs["data_input"]["target_var"])
->>>>>>> 006a3bc0
         data.to_hdf(filepath, key="df", mode="w")
 
     if configs["learning_algorithm"]["use_case"] == "train":
