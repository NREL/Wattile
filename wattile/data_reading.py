import datetime as dt
import json
import logging
import os
import pathlib
from pathlib import Path

import pandas as pd

from wattile.error import ConfigsError

PROJECT_DIRECTORY = pathlib.Path(__file__).resolve().parent

print("PROJECT_DIRECTORY = {}".format(PROJECT_DIRECTORY))

logger = logging.getLogger(str(os.getpid()))


def _concat_data_from_files(filepaths, needed_columns):
    """Concat the data in the files

    Only get the needed columns.
    Data must include column "Timestamp".

    :param filepaths: list of filepaths
    :type filepaths: list[Path]
    :param needed_columns: list of column names to keep
    :type needed_columns: list[str]
    :return: full data
    :rtype: pd.DataFrame
    """
    full_data = pd.DataFrame()

    for filepaths in filepaths:
        try:
            if len(needed_columns) == 0:
                data = pd.read_csv(Path(filepaths))
            else:
                data = pd.read_csv(Path(filepaths))[["Timestamp"] + needed_columns]
            full_data = pd.concat([full_data, data])

        except Exception:
            logger.warning(f"Could not read {filepaths}. skipping...")
        else:
            logger.info(f"Read {filepaths} and added to data ...")

    if not full_data.empty:
        full_data["Timestamp"] = full_data["Timestamp"].str.split(" ", 1).str[0]
        full_data["Timestamp"] = pd.to_datetime(
            full_data["Timestamp"], format="%Y-%m-%dT%H:%M:%S%z", exact=False, utc=True
        )

        full_data = full_data.set_index("Timestamp")

    return full_data


def _get_dataset_config(configs):
    """Get dataset config as dataframe

    :param configs: configs
    :type configs: dict
    :return: dataset config
    :rtype: Tuple[pd.DataFrame, List[Dict]]
    """
    dataset_dir = Path(configs["data_input"]["data_dir"])
    configs_file_inputdata = dataset_dir / configs["data_input"]["data_config"]

    logger.info(
        "Pre-process: reading input data summary json file from {}".format(
            configs_file_inputdata
        )
    )

    with open(configs_file_inputdata, "r") as read_file:
        configs_input = json.load(read_file)
        df_inputdata = pd.DataFrame(configs_input["files"])

    # converting date time column into pandas datetime (raw format based on ISO 8601)
    df_inputdata["start"] = pd.to_datetime(
        df_inputdata.start, format="t:%Y-%m-%dT%H:%M:%S%z", exact=False, utc=True
    )
    df_inputdata["end"] = pd.to_datetime(
        df_inputdata.end, format="t:%Y-%m-%dT%H:%M:%S%z", exact=False, utc=True
    )

    df_inputdata["path"] = str(dataset_dir) + "/" + df_inputdata["filename"]

    return df_inputdata, configs_input


def read_dataset_from_file(configs):
    """
    Fetches all data for a requested building based on the information reflected in the input data
     summary json file.

    :param configs: (Dictionary)
    :return: (DataFrame)
    """
    df_inputdata, configs_input = _get_dataset_config(configs)

    # only read from files that's timespan intersects with the configs
    # the extra will be removed in `prep_for_rnn`
    timestamp_start = dt.datetime.fromisoformat(configs["data_input"]["start_time"])
    timestamp_end = dt.datetime.fromisoformat(configs["data_input"]["end_time"])
    df_inputdata = df_inputdata.loc[
        (df_inputdata.start <= timestamp_end) & (df_inputdata.end >= timestamp_start), :
    ]

    if df_inputdata.empty:
        logger.info(
            "Pre-process: measurements during the specified time period "
            f"({timestamp_start} to {timestamp_end}) are empty."
        )

        raise ConfigsError("No datapoints found in dataset for specified timeframe.")

    # read in predictor data
    predictor_data_info = df_inputdata[df_inputdata.contentType == "predictors"]
    data_full_p = _concat_data_from_files(
        predictor_data_info.path,
        needed_columns=configs["data_input"]["predictor_columns"],
    )

    # save final input data based on data config format
    predictor_path = (
        Path(configs["data_output"]["exp_dir"]) / "predictors_target_config.json"
    )
    final_predictors_data = {}
    final_predictors_data["predictors"] = []
    with open(predictor_path, "w") as fp:
        final_predictors_data["predictors"] = [
            p
            for p in configs_input["predictors"]
            if p["column"] in list(data_full_p.columns)
        ]
<<<<<<< HEAD
        final_predictors_data["target"] = configs_input["targets"][0]
        json.dump(final_predictors_data, fp)
=======
        json.dump(final_predictors_data, fp, ensure_ascii=False)
>>>>>>> 8a1d5b4c

    # read in target data
    target_data_info = df_inputdata[df_inputdata.contentType == "targets"]
    data_full_t = _concat_data_from_files(
        target_data_info.path, needed_columns=[configs["data_input"]["target_var"]]
    )

    if data_full_p.empty:
        message = "No predictor data found in dataset for specified timeframe."
        logger.info(f"{message} Exiting process...")

        raise ConfigsError(message)

    elif (
        data_full_t.empty and configs["learning_algorithm"]["use_case"] != "prediction"
    ):
        message = "No target data found in dataset for specified timeframe."
        logger.info(f"{message} Exiting process...")

        raise ConfigsError(message)

    # the rest of the code expects a shape with a predictor column.
    # TODO: remove if
    if configs["learning_algorithm"]["use_case"] == "prediction":
        data_full = data_full_p
        data_full[configs["data_input"]["target_var"]] = -999
    else:
        data_full = pd.merge(data_full_p, data_full_t, how="outer", on="Timestamp")

    return data_full<|MERGE_RESOLUTION|>--- conflicted
+++ resolved
@@ -134,12 +134,8 @@
             for p in configs_input["predictors"]
             if p["column"] in list(data_full_p.columns)
         ]
-<<<<<<< HEAD
         final_predictors_data["target"] = configs_input["targets"][0]
-        json.dump(final_predictors_data, fp)
-=======
         json.dump(final_predictors_data, fp, ensure_ascii=False)
->>>>>>> 8a1d5b4c
 
     # read in target data
     target_data_info = df_inputdata[df_inputdata.contentType == "targets"]
