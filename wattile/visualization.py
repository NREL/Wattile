import pandas as pd
import plotly.graph_objects as go
import plotly.io as pio
from plotly.colors import n_colors
from plotly.subplots import make_subplots

#################################################
# Common settings for graphics
#################################################
font_family = "Raleway, PT Sans Narrow, Overpass, Arial"
width_graphic = 1500
color_base = "rgb(236,200,178)"
color_accent = "rgb(80,70,69)"


def timeseries_comparison(configs, time_ahead):  # noqa: C901 TODO: remove noqa

    ######################################################################
    # reading measured and prediction files
    ######################################################################
    predictions = pd.read_hdf(configs["exp_dir"] + "/predictions.h5")
    measured = pd.read_hdf(configs["exp_dir"] + "/measured.h5")

    ######################################################################
    # filter data based on portion defined in configs.json
    ######################################################################
    plot_comparison_portion_start = configs["plot_comparison_portion_start"]
    plot_comparison_portion_end = configs["plot_comparison_portion_end"]
    predictions = predictions.iloc[
        int(predictions.shape[0] * plot_comparison_portion_start) : int(
            predictions.shape[0] * plot_comparison_portion_end
        ),
        :,
    ]
    measured = measured.iloc[
        int(measured.shape[0] * plot_comparison_portion_start) : int(
            measured.shape[0] * plot_comparison_portion_end
        ),
        :,
    ]

    ######################################################################
    # plot setting
    ######################################################################
    len_tot = len(predictions.columns)
    target = measured.to_numpy()
    c_target = "rgb(228,26,28)"
    len_c_list = int((len(configs["qs"]) - 1) / 2)
    if len_c_list == 1:
        c_list = [color_base]
    else:
        c_list = n_colors(color_base, color_accent, len_c_list, colortype="rgb")
    list_c_low_penalty = c_list.copy()
    list_c_high_penalty = c_list.copy()
    list_c_is = c_list.copy()
    list_c_is.reverse()
    y_min = 10000000
    y_max = 0
    window_target_size = configs["S2S_window"]["window_width_target"]
    resample_interval = configs["resample_interval"]

    ######################################################################
    # initialize plotting area
    ######################################################################
    fig = make_subplots(
        rows=4,
        cols=1,
        shared_xaxes=True,
        vertical_spacing=0.02,
        row_heights=[0.5, 0.15, 0.15, 0.15],
    )

<<<<<<< HEAD
    y_min = 10000000
    y_max = 0
    for ahd in range(len(measured.columns)):

        if ahd == 0:

            count_qntl = 0

            for qntl in range(0, int((len(configs["qs"]) - 1) / 2)):

                if (configs["arch_version"] == "bravo") | (
                    configs["arch_version"] == "charlie"
                ):

                    low_start = (
                        qntl * configs["data_processing"]["S2S_stagger"]["initial_num"]
                    )
                    low_end = (
                        qntl * configs["data_processing"]["S2S_stagger"]["initial_num"]
                        + configs["data_processing"]["S2S_stagger"]["initial_num"]
                    )
                    high_start = (len_tot - low_start) - configs["data_processing"][
                        "S2S_stagger"
                    ]["initial_num"]
                    high_end = len_tot - low_start

                    low = predictions.iloc[:, low_start:low_end].to_numpy()
                    high = predictions.iloc[:, high_start:high_end].to_numpy()

                elif configs["arch_version"] == "alfa":

                    low_start = qntl
                    high_start = len_tot - low_start - 1

                    low = predictions.iloc[:, low_start].to_numpy()
                    high = predictions.iloc[:, high_start].to_numpy()

                alph = 1 - (configs["qs"][-(qntl + 1)] - configs["qs"][qntl])
                IS = (
                    (high - low)
                    + (2 / alph) * (low - target) * (target < low)
                    + (2 / alph) * (target - high) * (target > high)
                )  # (batches * time) for a single quantile

                df_low = pd.DataFrame(low)
                df_high = pd.DataFrame(high)
                df_x = pd.DataFrame(target)
                df_is = pd.DataFrame(IS)

                df_viol_l = (df_low[ahd] - df_x[ahd]) * (df_low[ahd] > df_x[ahd])
                df_viol_u = (df_x[ahd] - df_high[ahd]) * (df_x[ahd] > df_high[ahd])

                if df_low[ahd].min() < y_min:
                    y_min = df_low[ahd].min()

                if df_high[ahd].max() > y_max:
                    y_max = df_high[ahd].max()

                fig.add_trace(
                    go.Scatter(
                        y=df_low[ahd],
                        mode="lines",
                        name="Quantile{}".format(qntl),
                        legendgroup="Quantile{}".format(qntl),
                        showlegend=True,
                        xaxis="x",
                        opacity=0.1,
                        line=dict(color=c_list[qntl], width=0),
                    ),
                    row=1,
                    col=1,
                )
=======
    ######################################################################
    # if quantiles were only defined with median
    ######################################################################
    if len(configs["qs"]) == 1:
>>>>>>> dde77a73

        # -----------------------------------------------------------------
        # extracting median prediction
        # -----------------------------------------------------------------
        prediction_median = predictions.iloc[:, 0].values

        if min(prediction_median.min(), measured.iloc[:, 0].min()) < y_min:
            y_min = min(prediction_median.min(), measured.iloc[:, 0].min())

        if max(prediction_median.max(), measured.iloc[:, 0].max()) > y_max:
            y_max = max(prediction_median.max(), measured.iloc[:, 0].max())

    ######################################################################
    # if quantiles were defined properly
    ######################################################################
    else:

        # -----------------------------------------------------------------
        # extracting median prediction
        # -----------------------------------------------------------------
        if configs["arch_version"] == "alfa":

            idx_col_med = len_c_list
            prediction_median = predictions.iloc[:, idx_col_med].values
            time_ahead = 0

        elif configs["arch_version"] == "bravo":

            idx_col_med_start = len_c_list * configs["S2S_stagger"]["initial_num"]
            idx_col_med_end = idx_col_med_start + configs["S2S_stagger"]["initial_num"]
            prediction_median = (
                predictions.iloc[:, idx_col_med_start:idx_col_med_end]
                .iloc[:, time_ahead]
                .values
            )

        elif configs["arch_version"] == "charlie":

            window_target_size_count = window_target_size_count = int(
                pd.Timedelta(window_target_size) / pd.Timedelta(resample_interval)
            )
            idx_col_med_start = len_c_list * window_target_size_count
            idx_col_med_end = idx_col_med_start + window_target_size_count
            prediction_median = (
                predictions.iloc[:, idx_col_med_start:idx_col_med_end]
                .iloc[:, time_ahead]
                .values
            )

        # -----------------------------------------------------------------
        # extracting quantile predictions
        # -----------------------------------------------------------------
        count_qntl = 0
        for qntl in range(0, int((len(configs["qs"]) - 1) / 2)):

            # -------------------------------------------------------------
            # filtering data for correct quantile
            # -------------------------------------------------------------
            if configs["arch_version"] == "alfa":

                idx_col_low_start = qntl
                idx_col_high_start = len_tot - idx_col_low_start - 1

                prediction_low = predictions.iloc[:, idx_col_low_start].to_numpy()
                prediction_high = predictions.iloc[:, idx_col_high_start].to_numpy()

            elif configs["arch_version"] == "bravo":

                idx_col_low_start = qntl * configs["S2S_stagger"]["initial_num"]
                idx_col_low_end = (
                    qntl * configs["S2S_stagger"]["initial_num"]
                    + configs["S2S_stagger"]["initial_num"]
                )
                idx_col_high_start = (len_tot - idx_col_low_start) - configs[
                    "S2S_stagger"
                ]["initial_num"]
                idx_col_high_end = len_tot - idx_col_low_start

                prediction_low = predictions.iloc[
                    :, idx_col_low_start:idx_col_low_end
                ].to_numpy()
                prediction_high = predictions.iloc[
                    :, idx_col_high_start:idx_col_high_end
                ].to_numpy()

            elif configs["arch_version"] == "charlie":

                window_target_size_count = int(
                    pd.Timedelta(window_target_size) / pd.Timedelta(resample_interval)
                )

                idx_col_low_start = qntl * window_target_size_count
                idx_col_low_end = (
                    qntl * window_target_size_count + window_target_size_count
                )
                idx_col_high_start = (
                    len_tot - idx_col_low_start
                ) - window_target_size_count
                idx_col_high_end = len_tot - idx_col_low_start

                prediction_low = predictions.iloc[
                    :, idx_col_low_start:idx_col_low_end
                ].to_numpy()
                prediction_high = predictions.iloc[
                    :, idx_col_high_start:idx_col_high_end
                ].to_numpy()

            # -------------------------------------------------------------
            # calculating Interval Score details
            # -------------------------------------------------------------
            alph = 1 - (configs["qs"][-(qntl + 1)] - configs["qs"][qntl])
            IS = (
                (prediction_high - prediction_low)
                + (2 / alph) * (prediction_low - target) * (target < prediction_low)
                + (2 / alph) * (target - prediction_high) * (target > prediction_high)
            )  # (batches * time) for a single quantile

            df_prediction_low = pd.DataFrame(prediction_low)
            df_prediction_high = pd.DataFrame(prediction_high)
            df_is = pd.DataFrame(IS)

            df_viol_l = (df_prediction_low[time_ahead] - measured[time_ahead]) * (
                df_prediction_low[time_ahead] > measured[time_ahead]
            )
            df_viol_u = (measured[time_ahead] - df_prediction_high[time_ahead]) * (
                measured[time_ahead] > df_prediction_high[time_ahead]
            )

            if df_prediction_low[time_ahead].min() < y_min:
                y_min = df_prediction_low[time_ahead].min()

            if df_prediction_high[time_ahead].max() > y_max:
                y_max = df_prediction_high[time_ahead].max()

            # -------------------------------------------------------------
            # plotting prediction lower bound
            # -------------------------------------------------------------
            fig.add_trace(
                go.Scatter(
                    y=df_prediction_low[time_ahead],
                    mode="lines",
                    name="Quantile{}".format(qntl),
                    legendgroup="Quantile{}".format(qntl),
                    showlegend=True,
                    xaxis="x",
                    opacity=0.1,
                    line=dict(color=c_list[qntl], width=0),
                ),
                row=1,
                col=1,
            )

            # -------------------------------------------------------------
            # plotting prediction higher bound
            # -------------------------------------------------------------
            fig.add_trace(
                go.Scatter(
                    y=df_prediction_high[time_ahead],
                    mode="lines",
                    name="Quantile{}".format(qntl),
                    legendgroup="Quantile{}".format(qntl),
                    showlegend=False,
                    xaxis="x",
                    fill="tonexty",
                    opacity=0.1,
                    line=dict(color=c_list[qntl], width=0),
                ),
                row=1,
                col=1,
            )

            # -------------------------------------------------------------
            # plotting prediction lower violation
            # -------------------------------------------------------------
            fig.add_trace(
                go.Scatter(
                    y=df_viol_l,
                    mode="lines",
                    name="Quantile{}".format(qntl),
                    legendgroup="Quantile{}".format(qntl),
                    line_color=list_c_low_penalty[count_qntl],
                    showlegend=False,
                    xaxis="x",
                    yaxis="y1",
                ),
                row=2,
                col=1,
            )

            # -------------------------------------------------------------
            # plotting prediction higher violation
            # -------------------------------------------------------------
            fig.add_trace(
                go.Scatter(
                    y=df_viol_u,
                    mode="lines",
                    name="Quantile{}".format(qntl),
                    legendgroup="Quantile{}".format(qntl),
                    line_color=list_c_high_penalty[count_qntl],
                    showlegend=False,
                    xaxis="x",
                    yaxis="y1",
                ),
                row=3,
                col=1,
            )

            # -------------------------------------------------------------
            # plotting Interval Score
            # -------------------------------------------------------------
            fig.add_trace(
                go.Scatter(
                    y=df_is[time_ahead],
                    mode="lines",
                    name="Quantile{}".format(qntl),
                    legendgroup="Quantile{}".format(qntl),
                    line_color=list_c_is[count_qntl],
                    showlegend=False,
                    xaxis="x",
                ),
                row=4,
                col=1,
            )

            count_qntl += 1

    ######################################################################
    # plotting median prediction
    ######################################################################
    fig.add_trace(
        go.Scatter(
            y=prediction_median,
            mode="lines",
            name="Median",
            legendgroup="Median",
            line=dict(color="black", width=1, dash="dot"),
            xaxis="x",
        ),
        row=1,
        col=1,
    )

    ######################################################################
    # plotting measured target
    ######################################################################
    fig.add_trace(
        go.Scatter(
            y=measured[time_ahead],
            mode="lines",
            name="Target",
            legendgroup="Target",
            line=dict(color=c_target, width=1),
            xaxis="x",
        ),
        row=1,
        col=1,
    )

    ######################################################################
    # plot setting
    ######################################################################
    fig.update_layout(
        width=width_graphic,
        height=500,
        margin=dict(
            l=30,
            r=0,
            t=30,
            b=0,
        ),
        plot_bgcolor="rgb(245,245,245)",
        legend=dict(
            orientation="h",
            yanchor="bottom",
            y=1,
            xanchor="center",
            x=0.5,
            font=dict(
                size=12,
                family=font_family,
            ),
        ),
    )

    fig.update_xaxes(
        title=dict(
            text="<b>Appended Multiple Time Windows</b><br>(single window size = {})".format(
                configs["data_processing"]["sequential_splicer"]["window_width"]
            ),
            font=dict(
                size=14,
                family=font_family,
            ),
        ),
        showticklabels=False,
        row=4,
        col=1,
    )

    fig.update_yaxes(
        title=dict(
            text="<b>Power<br>Consumption<b>",
            font=dict(
                size=14,
                family=font_family,
            ),
        ),
        tickfont_family=font_family,
        range=[y_min * 0.95, y_max * 1.05],
        row=1,
        col=1,
    )

    fig.update_yaxes(
        title=dict(
            text="<b>Penalty<br>Low</b>",
            font=dict(
                size=14,
                family=font_family,
            ),
        ),
        tickfont_family=font_family,
        row=2,
        col=1,
    )

    fig.update_yaxes(
        title=dict(
            text="<b>Penalty<br>High</b>",
            font=dict(
                size=14,
                family=font_family,
            ),
        ),
        tickfont_family=font_family,
        row=3,
        col=1,
    )

    fig.update_yaxes(
        title=dict(
            text="<b>Interval<br>Score</b>",
            font=dict(
                size=14,
                family=font_family,
            ),
        ),
        tickfont_family=font_family,
        row=4,
        col=1,
    )

    fig.update_xaxes(
        showgrid=False,
    )

    fig.update_yaxes(
        showgrid=False,
    )

    ######################################################################
    # saving plot to file
    ######################################################################
    timeseries_comparison = configs["exp_dir"] + "/Vis_TimeseriesComparisons.svg"
    print("saving timeseries comparison in {}".format(timeseries_comparison))
    pio.write_image(fig, timeseries_comparison)
    fig.write_html(configs["exp_dir"] + "/Vis_TimeseriesComparisons.html")<|MERGE_RESOLUTION|>--- conflicted
+++ resolved
@@ -70,85 +70,10 @@
         row_heights=[0.5, 0.15, 0.15, 0.15],
     )
 
-<<<<<<< HEAD
-    y_min = 10000000
-    y_max = 0
-    for ahd in range(len(measured.columns)):
-
-        if ahd == 0:
-
-            count_qntl = 0
-
-            for qntl in range(0, int((len(configs["qs"]) - 1) / 2)):
-
-                if (configs["arch_version"] == "bravo") | (
-                    configs["arch_version"] == "charlie"
-                ):
-
-                    low_start = (
-                        qntl * configs["data_processing"]["S2S_stagger"]["initial_num"]
-                    )
-                    low_end = (
-                        qntl * configs["data_processing"]["S2S_stagger"]["initial_num"]
-                        + configs["data_processing"]["S2S_stagger"]["initial_num"]
-                    )
-                    high_start = (len_tot - low_start) - configs["data_processing"][
-                        "S2S_stagger"
-                    ]["initial_num"]
-                    high_end = len_tot - low_start
-
-                    low = predictions.iloc[:, low_start:low_end].to_numpy()
-                    high = predictions.iloc[:, high_start:high_end].to_numpy()
-
-                elif configs["arch_version"] == "alfa":
-
-                    low_start = qntl
-                    high_start = len_tot - low_start - 1
-
-                    low = predictions.iloc[:, low_start].to_numpy()
-                    high = predictions.iloc[:, high_start].to_numpy()
-
-                alph = 1 - (configs["qs"][-(qntl + 1)] - configs["qs"][qntl])
-                IS = (
-                    (high - low)
-                    + (2 / alph) * (low - target) * (target < low)
-                    + (2 / alph) * (target - high) * (target > high)
-                )  # (batches * time) for a single quantile
-
-                df_low = pd.DataFrame(low)
-                df_high = pd.DataFrame(high)
-                df_x = pd.DataFrame(target)
-                df_is = pd.DataFrame(IS)
-
-                df_viol_l = (df_low[ahd] - df_x[ahd]) * (df_low[ahd] > df_x[ahd])
-                df_viol_u = (df_x[ahd] - df_high[ahd]) * (df_x[ahd] > df_high[ahd])
-
-                if df_low[ahd].min() < y_min:
-                    y_min = df_low[ahd].min()
-
-                if df_high[ahd].max() > y_max:
-                    y_max = df_high[ahd].max()
-
-                fig.add_trace(
-                    go.Scatter(
-                        y=df_low[ahd],
-                        mode="lines",
-                        name="Quantile{}".format(qntl),
-                        legendgroup="Quantile{}".format(qntl),
-                        showlegend=True,
-                        xaxis="x",
-                        opacity=0.1,
-                        line=dict(color=c_list[qntl], width=0),
-                    ),
-                    row=1,
-                    col=1,
-                )
-=======
     ######################################################################
     # if quantiles were only defined with median
     ######################################################################
     if len(configs["qs"]) == 1:
->>>>>>> dde77a73
 
         # -----------------------------------------------------------------
         # extracting median prediction
