import csv
import json
import logging
import os
import pathlib
import timeit

import matplotlib.pyplot as plt
import numpy as np
import pandas as pd
import psutil
import torch
import torch.utils.data as data_utils
from psutil import virtual_memory
from torch.autograd import Variable
from torch.optim.lr_scheduler import ReduceLROnPlateau
from torch.utils.data.dataloader import DataLoader

from wattile.error import ConfigsError
from wattile.models.AlgoMainRNNBase import AlgoMainRNNBase
from wattile.models.utils import init_model, load_model, save_model

logger = logging.getLogger(str(os.getpid()))


class BravoModel(AlgoMainRNNBase):
    def data_iterable_random(
        self, train_data, val_data, run_train, train_batch_size, val_batch_size
    ):
        """
        Converts train and val data to torch data types (used only if splitting training and val set
        randomly)

        :param train_data: (DataFrame)
        :param val_data: (DataFrame)
        :param run_train: (Boolean)
        :param train_batch_size: (int)
        :param val_batch_size: (int)
        :return:
        """

        # Check for GPU
        device = torch.device("cuda" if torch.cuda.is_available() else "cpu")
        # self.configs["device"] = device
        logger.info("Training on {}".format(device))

        # # Set default floating point precision
        # if torch.cuda.is_available():
        #     default_dtype = torch.cuda.FloatTensor
        #     torch.set_default_tensor_type(default_dtype)
        # else:
        #     default_dtype = torch.FloatTensor
        #     torch.set_default_tensor_type(default_dtype)

        if run_train:
            # Define input feature matrix
            X_train = train_data.drop(
                train_data.filter(
                    like=self.configs["data_input"]["target_var"], axis=1
                ).columns,
                axis=1,
            ).values.astype(dtype="float32")

            # Output variable (batch*72), then (batch*(72*num of qs))
            y_train = train_data[
                train_data.filter(
                    like=self.configs["data_input"]["target_var"], axis=1
                ).columns
            ].values.astype(dtype="float32")
            y_train = np.tile(
                y_train, len(self.configs["learning_algorithm"]["quantiles"])
            )

            # Convert to iterable tensors
            train_feat_tensor = torch.from_numpy(X_train).to(device)
            train_target_tensor = torch.from_numpy(y_train).to(device)
            train = data_utils.TensorDataset(train_feat_tensor, train_target_tensor)
            train_loader = data_utils.DataLoader(
                train, batch_size=train_batch_size, shuffle=True
            )  # Contains features and targets

        else:
            train_loader = []

        # Do the same as above, but for the val set
        # X_val = val_data.drop(self.configs['target_var'], axis=1).values.astype(dtype='float32')
        X_val = val_data.drop(
            val_data.filter(
                like=self.configs["data_input"]["target_var"], axis=1
            ).columns,
            axis=1,
        ).values.astype(dtype="float32")

        y_val = val_data[
            val_data.filter(
                like=self.configs["data_input"]["target_var"], axis=1
            ).columns
        ].values.astype(dtype="float32")
        y_val = np.tile(y_val, len(self.configs["learning_algorithm"]["quantiles"]))

        val_feat_tensor = torch.from_numpy(X_val).to(device)
        val_target_tensor = torch.from_numpy(y_val).to(device)

        val = data_utils.TensorDataset(val_feat_tensor, val_target_tensor)
        val_loader = DataLoader(dataset=val, batch_size=val_batch_size, shuffle=True)

        return train_loader, val_loader

    def pinball_np(self, output, target):
        num_future_time_instances = (
            self.configs["data_processing"]["S2S_stagger"]["initial_num"]
            + self.configs["data_processing"]["S2S_stagger"]["secondary_num"]
        )
        resid = target - output
        tau = np.repeat(
            self.configs["learning_algorithm"]["quantiles"], num_future_time_instances
        )
        alpha = self.configs["learning_algorithm"]["smoothing_alpha"]
        log_term = np.zeros_like(resid)
        log_term[resid < 0] = np.log(1 + np.exp(resid[resid < 0] / alpha)) - (
            resid[resid < 0] / alpha
        )
        log_term[resid >= 0] = np.log(1 + np.exp(-resid[resid >= 0] / alpha))
        loss = resid * tau + alpha * log_term

        return loss

    def quantile_loss(self, output, target, device):
        """
        Computes loss for quantile methods.

        :param output: (Tensor)
        :param target: (Tensor)
        :return: (Tensor) Loss for this study (single number)
        """

        num_future_time_instances = (
            self.configs["data_processing"]["S2S_stagger"]["initial_num"]
            + self.configs["data_processing"]["S2S_stagger"]["secondary_num"]
        )
        resid = target - output

        # logger.info("Resid device: ".format(resid.device))

        # tau = np.repeat(self.configs["learning_algorithm"]["quantiles"],
        #   num_future_time_instances)
        tau = torch.tensor(
            self.configs["learning_algorithm"]["quantiles"], device=device
        ).repeat_interleave(num_future_time_instances)

        alpha = self.configs["learning_algorithm"]["smoothing_alpha"]
        log_term = torch.zeros_like(resid, device=device)
        log_term[resid < 0] = torch.log(1 + torch.exp(resid[resid < 0] / alpha)) - (
            resid[resid < 0] / alpha
        )
        log_term[resid >= 0] = torch.log(1 + torch.exp(-resid[resid >= 0] / alpha))
        loss = resid * tau + alpha * log_term
        loss = torch.mean(torch.mean(loss, 0))

        # Extra statistics to return optionally
        # stats = [resid.data.numpy().min(), resid.data.numpy().max()]

        # See histogram of residuals
        # graph = pd.DataFrame(resid.data.numpy()).plot(
        #     kind="hist", alpha=0.5, bins=50, ec="black", stacked=True
        # )

        return loss

    def test_processing(  # noqa: C901 TODO: remove noqa
        self,
        val_df,
        val_loader,
        model,
        seq_dim,
        input_dim,
        val_batch_size,
        transformation_method,
        last_run,
        device,
    ):
        """
        Process the val set and report error statistics.

        :param val_df: (DataFrame)
        :param val_loader: (DataLoader)
        :param model: (Pytorch model)
        :param seq_dim: ()
        :param input_dim:
        :param val_batch_size:
        :param transformation_method:
        :return:
        """
        with torch.no_grad():
            # Plug the val set into the model
            num_timestamps = (
                self.configs["data_processing"]["S2S_stagger"]["initial_num"]
                + self.configs["data_processing"]["S2S_stagger"]["secondary_num"]
            )
            model.eval()
            preds = []
            targets = []
            for i, (feats, values) in enumerate(val_loader):
                features = Variable(feats.view(-1, seq_dim, input_dim))
                outputs = model(features)
                # preds.append(outputs.data.numpy())
                # targets.append(values.data.numpy())
                preds.append(outputs.cpu().numpy())
                targets.append(values.cpu().numpy())

            # (Normalized Data) Concatenate the predictions and targets for the whole val set
            semifinal_preds = np.concatenate(preds)
            semifinal_targs = np.concatenate(targets)

            # Calculate pinball loss (done on normalized data)
            loss = self.pinball_np(semifinal_preds, semifinal_targs)
            pinball_loss = np.mean(np.mean(loss, 0))

            # Loading the training data stats for de-normalization purpose
            file_loc = os.path.join(self.file_prefix, "train_stats.json")
            with open(file_loc, "r") as f:
                train_stats = json.load(f)

            # Get normalization statistics
            train_max = pd.DataFrame(train_stats["train_max"], index=[1]).iloc[0]
            train_min = pd.DataFrame(train_stats["train_min"], index=[1]).iloc[0]
            train_mean = pd.DataFrame(train_stats["train_mean"], index=[1]).iloc[0]
            train_std = pd.DataFrame(train_stats["train_std"], index=[1]).iloc[0]

            # Do de-normalization process on predictions and targets from val set
            if transformation_method == "minmaxscale":
                maxs = np.tile(
                    train_max[
                        train_max.filter(
                            like=self.configs["data_input"]["target_var"], axis=0
                        ).index
                    ].values,
                    len(self.configs["learning_algorithm"]["quantiles"]),
                )
                mins = np.tile(
                    train_min[
                        train_min.filter(
                            like=self.configs["data_input"]["target_var"], axis=0
                        ).index
                    ].values,
                    len(self.configs["learning_algorithm"]["quantiles"]),
                )
                final_preds = (
                    (maxs - mins) * semifinal_preds
                ) + mins  # (batch x (num time predictions * num q's)))
                final_targs = (
                    (maxs - mins) * semifinal_targs
                ) + mins  # (batch x (num time predictions * num q's)))
            elif transformation_method == "standard":
                stds = np.tile(
                    train_std[
                        train_std.filter(
                            like=self.configs["data_input"]["target_var"], axis=0
                        ).index
                    ].values,
                    len(self.configs["learning_algorithm"]["quantiles"]),
                )
                means = np.tile(
                    train_mean[
                        train_mean.filter(
                            like=self.configs["data_input"]["target_var"], axis=0
                        ).index
                    ].values,
                    len(self.configs["learning_algorithm"]["quantiles"]),
                )
                final_preds = (semifinal_preds * stds) + means
                final_targs = (semifinal_targs * stds) + means
            else:
                raise ConfigsError(
                    "{} is not a supported form of data normalization".format(
                        transformation_method
                    )
                )

            # (De-Normalized Data) Assign target and output variables
            target = final_targs
            output = final_preds

            # Do quantile-related (q != 0.5) error statistics
            # QS (single point)
            loss = self.pinball_np(output, target)
            QS = loss.mean()
            # PICP (single point for each bound)
            target_1D = target[:, range(num_timestamps)]
            bounds = np.zeros(
                (
                    target.shape[0],
                    int(len(self.configs["learning_algorithm"]["quantiles"]) / 2),
                )
            )
            PINC = []
            split_arrays = np.split(
                output, len(self.configs["learning_algorithm"]["quantiles"]), axis=1
            )
            for i, q in enumerate(self.configs["learning_algorithm"]["quantiles"]):
                if q == 0.5:
                    break
                filtered_low = split_arrays[i]
                filtered_high = split_arrays[-(i + 1)]
                low_check = filtered_low < target_1D
                high_check = filtered_high > target_1D
                check_across_time = np.logical_and(low_check, high_check)
                time_averaged = check_across_time.mean(axis=1)
                bounds[:, i] = time_averaged
                # Calculate theoretical PI
                PINC.append(
                    self.configs["learning_algorithm"]["quantiles"][-(i + 1)]
                    - self.configs["learning_algorithm"]["quantiles"][i]
                )
            PINC = np.array(PINC)
            PICP = bounds.mean(axis=0)
            # ACE (single point)
            ACE = np.sum(np.abs(PICP - PINC))
            # IS (single point)
            ISs = []
            # Iterate through Prediction Intervals (pair of quantiles)
            for i, q in enumerate(self.configs["learning_algorithm"]["quantiles"]):
                if q == 0.5:
                    break
                low = split_arrays[i]  # (batches * time) for a single quantile
                high = split_arrays[-(i + 1)]  # (batches * time) for a single quantile
                x = target_1D  # (batches * time) for nominal results
                alph = 1 - (
                    self.configs["learning_algorithm"]["quantiles"][-(i + 1)]
                    - self.configs["learning_algorithm"]["quantiles"][i]
                )  # Single float
                IS = (
                    (high - low)
                    + (2 / alph) * (low - x) * (x < low)
                    + (2 / alph) * (x - high) * (x > high)
                )  # (batches * time) for a single quantile
                IS = IS.mean(axis=1)  # (batches * 1)
                ISs.append(IS)
            IS = np.concatenate(ISs).mean()  # Mean of all values in ISs

            # Compare theoretical and actual Q's
            temp_actual = []
            for i, q in enumerate(self.configs["learning_algorithm"]["quantiles"]):
                act_prob = (split_arrays[i] > target_1D).mean()
                temp_actual.append(act_prob)
            Q_vals = pd.DataFrame()
            Q_vals["q_requested"] = self.configs["learning_algorithm"]["quantiles"]
            Q_vals["q_actual"] = temp_actual

            # Do quantile-related (q == 0.5) error statistics
            # Get the predictions for the q=0.5 case
            final_preds_median = np.split(
                final_preds,
                len(self.configs["learning_algorithm"]["quantiles"]),
                axis=1,
            )[int(len(self.configs["learning_algorithm"]["quantiles"]) / 2)]
            output = pd.DataFrame(final_preds_median).values.squeeze()
            target = np.split(
                final_targs,
                len(self.configs["learning_algorithm"]["quantiles"]),
                axis=1,
            )[int(len(self.configs["learning_algorithm"]["quantiles"]) / 2)]
            # Set "Number of adjustable model parameters" for each type of error statistic
            p_nmbe = 0
            p_cvrmse = 1
            # Calculate different error metrics
            rmse = np.sqrt(np.mean((output - target) ** 2))
            nmbe = (
                (1 / (np.mean(target)))
                * (np.sum(target - output))
                / (len(target) - p_nmbe)
            )
            cvrmse = (1 / (np.mean(target))) * np.sqrt(
                np.sum((target - output) ** 2) / (len(target) - p_cvrmse)
            )
            gof = (np.sqrt(2) / 2) * np.sqrt(cvrmse**2 + nmbe**2)

            # If this is the last val run of training,
            # get histogram data of residuals for each quantile (use normalized data)
            if last_run:
                resid = semifinal_targs - semifinal_preds
                split_arrays = np.split(
                    resid, len(self.configs["learning_algorithm"]["quantiles"]), axis=1
                )
                hist_data = pd.DataFrame()
                for i, q in enumerate(self.configs["learning_algorithm"]["quantiles"]):
                    tester = np.histogram(split_arrays[i], bins=200)
                    y_vals = tester[0]
                    x_vals = 0.5 * (tester[1][1:] + tester[1][:-1])
                    hist_data["{}_x".format(q)] = x_vals
                    hist_data["{}_y".format(q)] = y_vals
            else:
                hist_data = []

            # Add different error statistics to a dictionary
            errors = {
                "pinball_loss": pinball_loss,
                "rmse": rmse,
                "nmbe": nmbe,
                "cvrmse": cvrmse,
                "gof": gof,
                "qs": QS,
                "ace": ACE,
                "is": IS,
            }

        return final_preds, errors, target, Q_vals

    def run_training(  # noqa: C901 TODO: remove noqa
        self,
        train_loader,
        val_loader,
        val_df,
        num_epochs,
        run_resume,
        writer,
        transformation_method,
        train_batch_size,
        val_batch_size,
        seq_dim,
        num_train_data,
    ):
        """
        Contains main training process for RNN

        :param train_loader: (Pytorch DataLoader)
        :param val_loader: (Pytorch DataLoader)
        :param val_df: (DataFrame)
        :param num_epochs: (int)
        :param run_resume: (Boolean)
        :param writer: (SummaryWriter object)
        :param transformation_method: (str)
        :param train_batch_size: (Float)
        :param val_batch_size: (Float)
        :param seq_dim: (Int)
        :param num_train_data: (Float)
        :return: None
        """

        weight_decay = float(self.configs["learning_algorithm"]["weight_decay"])
        input_dim = self.configs["input_dim"]

        # Write the configurations used for this training process to a json file
        path = os.path.join(self.file_prefix, "configs.json")
        with open(path, "w") as fp:
            json.dump(self.configs, fp, indent=1)

        device = torch.device("cuda" if torch.cuda.is_available() else "cpu")

        # initializing lists to store losses over epochs:
        train_loss = []
        train_iter = []
        # val_loss = []
        val_iter = []
        # val_rmse = []

        # TODO: make resumed model and new model use the same number of epochs
        if run_resume:
            model, resume_num_epoch, resume_n_iter = load_model(self.configs)
            epoch_range = np.arange(resume_num_epoch + 1, num_epochs + 1)

            logger.info(f"Model loaded from: {self.file_prefix}")

        else:
            model = init_model(self.configs)
            epoch_range = np.arange(num_epochs)

            logger.info(
                f"A new {self.configs['arch_type_variant']} {self.configs['arch_type']} "
                "model instantiated"
            )

        # Move model and data to GPU, if availiable
        model.to(device)

        # Instantiate Optimizer Class
        optimizer = torch.optim.Adam(
            model.parameters(),
            lr=self.configs["learning_algorithm"]["lr_config"]["base"],
            weight_decay=weight_decay,
        )

        # Set up learning rate scheduler
        if not self.configs["learning_algorithm"]["lr_config"]["schedule"]:
            pass
        elif (
            self.configs["learning_algorithm"]["lr_config"]["schedule"]
            and self.configs["learning_algorithm"]["lr_config"]["type"] == "performance"
        ):
            # Patience (for our case) is # of iterations, not epochs,
            # but self.configs specification is num epochs
            scheduler = ReduceLROnPlateau(
                optimizer,
                mode="min",
                factor=self.configs["learning_algorithm"]["lr_config"]["factor"],
                min_lr=self.configs["learning_algorithm"]["lr_config"]["min"],
                patience=int(
                    self.configs["learning_algorithm"]["lr_config"]["patience"]
                    * (num_train_data / train_batch_size)
                ),
                verbose=True,
            )
        elif (
            self.configs["learning_algorithm"]["lr_config"]["schedule"]
            and self.configs["learning_algorithm"]["lr_config"]["type"] == "absolute"
        ):
            # scheduler = StepLR(
            #     optimizer,
            #     step_size=int(
            #         self.configs["learning_algorithm"]["lr_config"]["step_size"]
            #           * (num_train_data / train_batch_size)
            #     ),
            #     gamma=self.configs["learning_algorithm"]["lr_config"]["factor"],
            # )
            pass
        else:
            raise ConfigsError(
                "{} is not a supported method of LR scheduling".format(
                    self.configs["learning_algorithm"]["lr_config"]["type"]
                )
            )

        # Computing platform
        num_logical_processors = psutil.cpu_count(logical=True)
        num_cores = psutil.cpu_count(logical=False)
        mem = virtual_memory()
        mem = {
            "total": mem.total / 10**9,
            "available": mem.available / 10**9,
            "percent": mem.percent,
            "used": mem.used / 10**9,
            "free": mem.free / 10**9,
        }
        logger.info("Number of cores available: {}".format(num_cores))
        logger.info(
            "Number of logical processors available: {}".format(num_logical_processors)
        )
        logger.info("Initial memory statistics (GB): {}".format(mem))

        if len(epoch_range) == 0:
            epoch = resume_num_epoch + 1
            logger.info(
                f"the previously saved model was at epoch= {resume_num_epoch}, which is same as "
                "num_epochs. So, not training"
            )

        if run_resume:
            n_iter = resume_n_iter
            epoch_num = resume_num_epoch
        else:
            n_iter = 0
            epoch_num = 1

        # Start training timer
        train_start_time = timeit.default_timer()

        # Initialize re-trainable matrix
        # train_y_at_t = torch.zeros(train_batch_size, seq_dim, 1)  # 960 x 5 x 1

        mid_train_error_stats = pd.DataFrame()

        logger.info("Starting to train the model for {} epochs!".format(num_epochs))

        # Loop through epochs
        for epoch in epoch_range:

            # Do manual learning rate scheduling, if requested
            if (
                self.configs["learning_algorithm"]["lr_config"]["schedule"]
                and self.configs["learning_algorithm"]["lr_config"]["type"]
                == "absolute"
                and epoch_num
                % self.configs["learning_algorithm"]["lr_config"]["step_size"]
                == 0
            ):
                for param_group in optimizer.param_groups:
                    old_lr = param_group["lr"]
                    param_group["lr"] = (
                        param_group["lr"]
                        * self.configs["learning_algorithm"]["lr_config"]["factor"]
                    )
                    new_lr = param_group["lr"]
                logger.info(
                    "Changing learning rate from {} to {}".format(old_lr, new_lr)
                )

            # This loop returns elements from the dataset batch by batch.
            # Contains features AND targets
            for i, (feats, values) in enumerate(train_loader):
                model.train()
                # feats: (# samples in batch) x (unrolled features) (tensor)
                # values: (# samples in batch) x (Output dimension) (tensor)
                time1 = timeit.default_timer()

                # (batches, timesteps, features)
                features = Variable(feats.view(-1, seq_dim, input_dim))
                target = Variable(values)  # size: batch size

                time2 = timeit.default_timer()

                # Clear gradients w.r.t. parameters (from previous epoch). Same as model.zero_grad()
                optimizer.zero_grad()

                # # Get memory statistics
                # if n_iter % self.configs["learning_algorithm"]["eval_frequency"] == 0:
                #     mem = virtual_memory()
                #     mem = {"total": mem.total / 10 ** 9, "available": mem.available / 10 ** 9,
                #            "used": mem.used / 10 ** 9, "free": mem.free / 10 ** 9}
                #     writer.add_scalars("Memory_GB", mem, n_iter)

                # FORWARD PASS to get output/logits.
                outputs = model(features)

                time3 = timeit.default_timer()

                # Calculate Loss
                loss = self.quantile_loss(outputs, target, device)

                # resid_stats.append(stats)
                # train_loss.append(loss.data.item())
                train_loss.append(loss)
                train_iter.append(n_iter)

                # Print to terminal and save training loss
                # writer.add_scalars("Loss", {'Train': loss.data.item()}, n_iter)
                writer.add_scalars("Loss", {"Train": loss}, n_iter)
                time4 = timeit.default_timer()

                # Does backpropogation and gets gradients, (the weights and bias).
                # Create computational graph
                loss.backward()

                time5 = timeit.default_timer()

                if (
                    self.configs["learning_algorithm"]["lr_config"]["schedule"]
                    and self.configs["learning_algorithm"]["lr_config"]["type"]
                    == "performance"
                ):
                    scheduler.step(loss)

                # Updating the weights/parameters. Clear computational graph.
                optimizer.step()

                # Each iteration is one batch
                n_iter += 1

                # Compute time per iteration
                time6 = timeit.default_timer()
                writer.add_scalars(
                    "Iteration_time",
                    {
                        "Package_variables": time2 - time1,
                        "Evaluate_model": time3 - time2,
                        "Calc_loss": time4 - time3,
                        "Backprop": time5 - time4,
                        "Step": time6 - time5,
                    },
                    n_iter,
                )

                # Save the model every ___ iterations
                if n_iter % self.configs["learning_algorithm"]["eval_frequency"] == 0:
                    filepath = os.path.join(self.file_prefix, "torch_model")
                    save_model(model, epoch, n_iter, filepath)

                # Do a val batch every ___ iterations
                if n_iter % self.configs["learning_algorithm"]["eval_frequency"] == 0:
                    # Evaluate val set
                    (predictions, errors, measured, Q_vals,) = self.test_processing(
                        val_df,
                        val_loader,
                        model,
                        seq_dim,
                        input_dim,
                        val_batch_size,
                        transformation_method,
                        False,
                        device,
                    )

                    temp_holder = errors
                    temp_holder.update({"n_iter": n_iter, "epoch": epoch})
                    mid_train_error_stats = mid_train_error_stats.append(
                        temp_holder, ignore_index=True
                    )

                    val_iter.append(n_iter)
                    # val_loss.append(errors['mse_loss'])
                    # val_rmse.append(errors['rmse'])
                    writer.add_scalars("Loss", {"val": errors["pinball_loss"]}, n_iter)

                    # Add parody plot to TensorBoard
<<<<<<< HEAD
                    fig1, ax1 = plt.subplots()
                    for lag in range(self.configs["S2S_stagger"]["initial_num"]):
                        ax1.scatter(
                            predictions[:, lag * len(self.configs["qs"])],
                            val_df[self.configs["target_var"] + "_lag_" + str(lag)],
                            s=5,
                            alpha=0.3,
                        )
                    strait_line = np.linspace(
                        min(
                            np.amin(predictions),
                            min(
                                val_df.loc[
                                    :,
                                    val_df.columns.str.contains(
                                        self.configs["target_var"]
                                    ),
                                ].min()
                            ),
                        ),
                        max(
                            np.amax(predictions),
                            max(
                                val_df.loc[
                                    :,
                                    val_df.columns.str.contains(
                                        self.configs["target_var"]
                                    ),
                                ].max()
                            ),
                        ),
                        5,
                    )
                    ax1.plot(strait_line, strait_line, c="k")
                    ax1.set_xlabel("Predicted")
                    ax1.set_ylabel("Observed")
                    ax1.axhline(y=0, color="k")
                    ax1.axvline(x=0, color="k")
                    ax1.axis("equal")
                    writer.add_figure("Parody", fig1, n_iter)
=======
                    # fig2, ax2 = plt.subplots()
                    # ax2.scatter(predictions, val_df[
                    #   self.configs["data_input"]["target_var"]],
                    #   s=5,
                    #   alpha=0.3)
                    # strait_line = np.linspace(
                    #     min(min(predictions), min(val_df[
                    #       self.configs["data_input"]["target_var"]])),
                    #     max(max(predictions), max(
                    #   val_df[self.configs["data_input"]["target_var"]])),
                    #     5,
                    # )
                    # ax2.plot(strait_line, strait_line, c="k")
                    # ax2.set_xlabel("Predicted")
                    # ax2.set_ylabel("Observed")
                    # ax2.axhline(y=0, color="k")
                    # ax2.axvline(x=0, color="k")
                    # ax2.axis("equal")
                    # writer.add_figure("Parody", fig2, n_iter)
>>>>>>> f548cbc4

                    # Add QQ plot to TensorBoard
                    fig2, ax2 = plt.subplots()
                    ax2.scatter(Q_vals["q_requested"], Q_vals["q_actual"], s=20)
                    ax2.plot([0, 1], [0, 1], c="k", alpha=0.5)
                    ax2.set_xlabel("Requested")
                    ax2.set_ylabel("Actual")
                    ax2.set_xlim(left=0, right=1)
                    ax2.set_ylim(bottom=0, top=1)
                    writer.add_figure("QQ", fig2, n_iter)

                    logger.info(
                        "Epoch: {} Iteration: {}. Train_loss: {}. val_loss: {}, LR: {}".format(
                            epoch_num,
                            n_iter,
                            loss.data.item(),
                            errors["pinball_loss"],
                            optimizer.param_groups[0]["lr"],
                        )
                    )
            epoch_num += 1

        # Once model training is done, save the current model state
        filepath = os.path.join(self.file_prefix, "torch_model")
        save_model(model, epoch, n_iter, filepath)

        # Once model is done training, process a final val set
        predictions, errors, measured, Q_vals = self.test_processing(
            val_df,
            val_loader,
            model,
            seq_dim,
            input_dim,
            val_batch_size,
            transformation_method,
            True,
            device,
        )

        # Save the residual distribution to a file
        # hist_data.to_hdf(
        #     os.path.join(self.file_prefix, "residual_distribution.h5"), key='df', mode='w'
        # )

        # Save the final predictions to a file
        pd.DataFrame(predictions).to_hdf(
            os.path.join(self.file_prefix, "predictions.h5"), key="df", mode="w"
        )
        pd.DataFrame(measured).to_hdf(
            os.path.join(self.file_prefix, "measured.h5"), key="df", mode="w"
        )

        # Save the QQ information to a file
        Q_vals.to_hdf(
            os.path.join(self.file_prefix, "QQ_data_Train.h5"), key="df", mode="w"
        )

        # Save the mid-train error statistics to a file
        mid_train_error_stats.to_hdf(
            os.path.join(self.file_prefix, "mid_train_error_stats.h5"),
            key="df",
            mode="w",
        )

        # End training timer
        train_end_time = timeit.default_timer()
        train_time = train_end_time - train_start_time

        # If a training history csv file does not exist, make one
        if not pathlib.Path("Training_history.csv").exists():
            with open(r"Training_history.csv", "a") as f:
                writer = csv.writer(f, lineterminator="\n")
                writer.writerow(
                    [
                        "File Path",
                        "RMSE",
                        "CV(RMSE)",
                        "NMBE",
                        "GOF",
                        "QS",
                        "ACE",
                        "IS",
                        "Train time",
                    ]
                )
        # Save the errors statistics to a file once everything is done
        with open(r"Training_history.csv", "a") as f:
            writer = csv.writer(f, lineterminator="\n")
            writer.writerow(
                [
                    self.file_prefix,
                    errors["rmse"],
                    errors["cvrmse"],
                    errors["nmbe"],
                    errors["gof"],
                    errors["qs"],
                    errors["ace"],
                    errors["is"],
                    train_time,
                ]
            )

        # Write error statistics to a local json file
        errors["train_time"] = train_time
        for k in errors:
            errors[k] = str(errors[k])
        path = os.path.join(self.file_prefix, "error_stats_train.json")
        with open(path, "w") as fp:
            json.dump(errors, fp, indent=1)

    def run_validation(
        self,
        val_loader,
        val_df,
        writer,
        transformation_method,
        val_batch_size,
        seq_dim,
    ):
        """run prediction

        :param val_loader: (Pytorch DataLoader)
        :param val_df: (DataFrame)
        :param writer: (SummaryWriter object)
        :param transformation_method: (str)
        :param val_batch_size: (Float)
        :param seq_dim: (Int)
        :return: None
        """
        model, _, _ = load_model(self.configs)
        logger.info("Loaded model from file, given run_train=False\n")

        device = torch.device("cuda" if torch.cuda.is_available() else "cpu")
        predictions, errors, measured, Q_vals = self.test_processing(
            val_df,
            val_loader,
            model,
            seq_dim,
            self.configs["input_dim"],
            val_batch_size,
            transformation_method,
            False,
            device,
        )

        # Save the QQ information to a file
        Q_vals.to_hdf(
            os.path.join(self.file_prefix, "QQ_data_Test.h5"), key="df", mode="w"
        )

        # Save the errors to a file
        for k in errors:
            errors[k] = str(errors[k])
        path = os.path.join(self.file_prefix, "error_stats_test.json")
        with open(path, "w") as fp:
            json.dump(errors, fp, indent=1)

        # If a training history csv file does not exist, make one
        train_history_path = self.file_prefix / "Testing_history.csv"
        if not train_history_path.exists():
            with open(train_history_path, "a") as f:
                writer = csv.writer(f, lineterminator="\n")
                writer.writerow(
                    ["File Path", "RMSE", "CV(RMSE)", "NMBE", "GOF", "QS", "ACE", "IS"]
                )

        # Save the errors statistics to a central results csv once everything is done
        with open(train_history_path, "a") as f:
            writer = csv.writer(f, lineterminator="\n")
            writer.writerow(
                [
                    self.file_prefix,
                    errors["rmse"],
                    errors["cvrmse"],
                    errors["nmbe"],
                    errors["gof"],
                    errors["qs"],
                    errors["ace"],
                    errors["is"],
                ]
            )

    def run_prediction(
        self,
        val_loader,
        val_df,
        writer,
        transformation_method,
        val_batch_size,
        seq_dim,
    ):
        model, _, _ = load_model(self.configs)
        model.eval()

        logger.info("Loaded model from file, given run_train=False\n")

        with torch.no_grad():
            preds = []
            for (feats, v) in val_loader:
                features = Variable(feats.view(-1, seq_dim, self.configs["input_dim"]))
                outputs = model(features)
                preds.append(outputs.cpu().numpy())

            file_path = pathlib.Path(self.configs["exp_dir"]) / "train_stats.json"
            with open(file_path, "r") as f:
                train_stats = json.load(f)

            semifinal_preds = np.concatenate(preds)

            # Get normalization statistics
            train_max = pd.DataFrame(train_stats["train_max"], index=[1]).iloc[0]
            train_min = pd.DataFrame(train_stats["train_min"], index=[1]).iloc[0]
            train_mean = pd.DataFrame(train_stats["train_mean"], index=[1]).iloc[0]
            train_std = pd.DataFrame(train_stats["train_std"], index=[1]).iloc[0]

            # Do de-normalization process on predictions and targets from val set
            if transformation_method == "minmaxscale":
                maxs = np.tile(
                    train_max[
                        train_max.filter(
                            like=self.configs["data_input"]["target_var"], axis=0
                        ).index
                    ].values,
                    len(self.configs["learning_algorithm"]["quantiles"]),
                )
                mins = np.tile(
                    train_min[
                        train_min.filter(
                            like=self.configs["data_input"]["target_var"], axis=0
                        ).index
                    ].values,
                    len(self.configs["learning_algorithm"]["quantiles"]),
                )
                final_preds = (
                    (maxs - mins) * semifinal_preds
                ) + mins  # (batch x (num time predictions * num q's)))
            elif transformation_method == "standard":
                stds = np.tile(
                    train_std[
                        train_std.filter(
                            like=self.configs["data_input"]["target_var"], axis=0
                        ).index
                    ].values,
                    len(self.configs["learning_algorithm"]["quantiles"]),
                )
                means = np.tile(
                    train_mean[
                        train_mean.filter(
                            like=self.configs["data_input"]["target_var"], axis=0
                        ).index
                    ].values,
                    len(self.configs["learning_algorithm"]["quantiles"]),
                )
                final_preds = (semifinal_preds * stds) + means
            else:
                raise ConfigsError(
                    "{} is not a supported form of data normalization".format(
                        transformation_method
                    )
                )

        num_timestamps = (
            self.configs["data_processing"]["S2S_stagger"]["initial_num"]
            + self.configs["data_processing"]["S2S_stagger"]["secondary_num"]
        )
        final_preds = np.array(final_preds)
        final_preds = final_preds.reshape(
            (
                final_preds.shape[0],
                len(self.configs["learning_algorithm"]["quantiles"]),
                num_timestamps,
            )
        )

<<<<<<< HEAD
        return final_preds
=======
        return final_preds

    def _plot_results(self, measured, predictions):
        """
        Plot some stats about the predictions
        """  # # Plotting
        if self.configs["learning_algorithm"]["test_method"] == "external":
            file = os.path.join(
                self.configs["data_dir"],
                self.configs["building"],
                "{}_external_test.h5".format(self.configs["data_input"]["target_var"]),
            )
            test_data = pd.read_hdf(file, key="df")
        else:
            test_data = pd.read_hdf(
                os.path.join(self.file_prefix, "internal_test.h5"), key="df"
            )

        num_timestamps = (
            self.configs["data_processing"]["S2S_stagger"]["initial_num"]
            + self.configs["data_processing"]["S2S_stagger"]["secondary_num"]
        )
        data = np.array(predictions)
        data = data.reshape(
            (
                data.shape[0],
                len(self.configs["learning_algorithm"]["quantiles"]),
                num_timestamps,
            )
        )

        # Plotting the test set with ALL of the sequence forecasts
        fig, ax1 = plt.subplots()
        plt.rc("font", family="serif")
        # for j in range(0, test_data.shape[0]-1):
        # for j in range(1515, 1528):
        for j in range(1, 100):
            time_index = pd.date_range(
                start=test_data.index[j],
                periods=self.configs["data_processing"]["S2S_stagger"]["initial_num"],
                freq="{}min".format(self.configs["resample_freq"]),
            )
            ax1.plot(time_index, measured[j, :], color="black", lw=1, zorder=5)
            if j == 70:
                ax1.plot(
                    time_index,
                    measured[j, :],
                    label="Load",
                    color="black",
                    lw=1,
                    zorder=5,
                )
                ax1.plot(
                    time_index,
                    data[
                        j,
                        int(len(self.configs["learning_algorithm"]["quantiles"]) / 2),
                        :,
                    ],
                    label="Median Predicted Load",
                    color="Blue",
                    zorder=5,
                )
        #         for i in range(int(len(self.configs["learning_algorithm"]["quantiles"]) / 2) - 1,
        #                           -1, -1):
        #             q = self.configs["learning_algorithm"]["quantiles"][i]
        #             ax1.plot(
        #                 time_index, data[j, i, :], color="black", lw=0.3, alpha=1, zorder=i
        #             )
        #             ax1.plot(
        #                 time_index,
        #                 data[j, -(i + 1), :],
        #                 color="black",
        #                 lw=0.3,
        #                 alpha=1,
        #                 zorder=i,
        #             )
        #             ax1.fill_between(
        #                 time_index,
        #                 data[j, i, :],
        #                 data[j, -(i + 1), :],
        #                 color=cmap(q),
        #                 alpha=1,
        #                 label="{}% PI".format(round((
        #                     self.configs["learning_algorithm"]["quantiles"][-(i + 1)] - q)
        #                     * 100)),
        #                 zorder=i,
        #             )

        # plt.axvline(test_data.index[1522], c="black", ls="--", lw=1, zorder=6)
        # plt.text(
        #     test_data.index[1522],
        #     50,
        #     r" Forecast generation time $t_{gen}$",
        #     rotation=0,
        #     fontsize=8,
        # )

        # plt.xticks(rotation=45, ha="right", va="top", fontsize=8)
        myFmt = mdates.DateFormatter("%H:%M:%S\n%m/%d/%y")
        ax1.xaxis.set_major_formatter(myFmt)
        plt.xticks(fontsize=8)
        plt.yticks(fontsize=8)
        plt.ylabel("Cafe Main Power (kW)", fontsize=8)
        plt.xlabel("Date & Time", fontsize=8)
        ax1.legend(loc="upper center", fontsize=8)

        plt.show()

        # Plotting residuals vs time-step-ahead forecast
        # residuals = data[:, 3, :] - measured
        # fig, ax2 = plt.subplots()
        # for i in range(0, residuals.shape[1]):
        #     ax2.scatter(
        #         np.ones_like(residuals[:, i]) * i, residuals[:, i], s=0.5, color="black"
        #     )
        # ax2.set_xlabel("Forecast steps ahead")
        # ax2.set_ylabel("Residual")
        # plt.show()

        # # Plot residuals for all times in test set
        # fig, ax3 = plt.subplots()
        # ax3.scatter(test_data.index, residuals[:, -1], s=0.5, alpha=0.5, color="blue")
        # ax3.set_ylabel("Residual of 18hr ahead forecast")
        # ax3.scatter(
        #     processed.index[
        #         np.logical_and(processed.index.weekday == 5, processed.index.hour == 12)
        #     ],
        #     residuals[:, -1][
        #         np.logical_and(processed.index.weekday == 5, processed.index.hour == 12)
        #     ],
        #     s=20,
        #     alpha=0.5,
        #     color="black",
        # )
>>>>>>> f548cbc4
<|MERGE_RESOLUTION|>--- conflicted
+++ resolved
@@ -691,7 +691,6 @@
                     writer.add_scalars("Loss", {"val": errors["pinball_loss"]}, n_iter)
 
                     # Add parody plot to TensorBoard
-<<<<<<< HEAD
                     fig1, ax1 = plt.subplots()
                     for lag in range(self.configs["S2S_stagger"]["initial_num"]):
                         ax1.scatter(
@@ -732,27 +731,6 @@
                     ax1.axvline(x=0, color="k")
                     ax1.axis("equal")
                     writer.add_figure("Parody", fig1, n_iter)
-=======
-                    # fig2, ax2 = plt.subplots()
-                    # ax2.scatter(predictions, val_df[
-                    #   self.configs["data_input"]["target_var"]],
-                    #   s=5,
-                    #   alpha=0.3)
-                    # strait_line = np.linspace(
-                    #     min(min(predictions), min(val_df[
-                    #       self.configs["data_input"]["target_var"]])),
-                    #     max(max(predictions), max(
-                    #   val_df[self.configs["data_input"]["target_var"]])),
-                    #     5,
-                    # )
-                    # ax2.plot(strait_line, strait_line, c="k")
-                    # ax2.set_xlabel("Predicted")
-                    # ax2.set_ylabel("Observed")
-                    # ax2.axhline(y=0, color="k")
-                    # ax2.axvline(x=0, color="k")
-                    # ax2.axis("equal")
-                    # writer.add_figure("Parody", fig2, n_iter)
->>>>>>> f548cbc4
 
                     # Add QQ plot to TensorBoard
                     fig2, ax2 = plt.subplots()
@@ -1027,142 +1005,4 @@
             )
         )
 
-<<<<<<< HEAD
-        return final_preds
-=======
-        return final_preds
-
-    def _plot_results(self, measured, predictions):
-        """
-        Plot some stats about the predictions
-        """  # # Plotting
-        if self.configs["learning_algorithm"]["test_method"] == "external":
-            file = os.path.join(
-                self.configs["data_dir"],
-                self.configs["building"],
-                "{}_external_test.h5".format(self.configs["data_input"]["target_var"]),
-            )
-            test_data = pd.read_hdf(file, key="df")
-        else:
-            test_data = pd.read_hdf(
-                os.path.join(self.file_prefix, "internal_test.h5"), key="df"
-            )
-
-        num_timestamps = (
-            self.configs["data_processing"]["S2S_stagger"]["initial_num"]
-            + self.configs["data_processing"]["S2S_stagger"]["secondary_num"]
-        )
-        data = np.array(predictions)
-        data = data.reshape(
-            (
-                data.shape[0],
-                len(self.configs["learning_algorithm"]["quantiles"]),
-                num_timestamps,
-            )
-        )
-
-        # Plotting the test set with ALL of the sequence forecasts
-        fig, ax1 = plt.subplots()
-        plt.rc("font", family="serif")
-        # for j in range(0, test_data.shape[0]-1):
-        # for j in range(1515, 1528):
-        for j in range(1, 100):
-            time_index = pd.date_range(
-                start=test_data.index[j],
-                periods=self.configs["data_processing"]["S2S_stagger"]["initial_num"],
-                freq="{}min".format(self.configs["resample_freq"]),
-            )
-            ax1.plot(time_index, measured[j, :], color="black", lw=1, zorder=5)
-            if j == 70:
-                ax1.plot(
-                    time_index,
-                    measured[j, :],
-                    label="Load",
-                    color="black",
-                    lw=1,
-                    zorder=5,
-                )
-                ax1.plot(
-                    time_index,
-                    data[
-                        j,
-                        int(len(self.configs["learning_algorithm"]["quantiles"]) / 2),
-                        :,
-                    ],
-                    label="Median Predicted Load",
-                    color="Blue",
-                    zorder=5,
-                )
-        #         for i in range(int(len(self.configs["learning_algorithm"]["quantiles"]) / 2) - 1,
-        #                           -1, -1):
-        #             q = self.configs["learning_algorithm"]["quantiles"][i]
-        #             ax1.plot(
-        #                 time_index, data[j, i, :], color="black", lw=0.3, alpha=1, zorder=i
-        #             )
-        #             ax1.plot(
-        #                 time_index,
-        #                 data[j, -(i + 1), :],
-        #                 color="black",
-        #                 lw=0.3,
-        #                 alpha=1,
-        #                 zorder=i,
-        #             )
-        #             ax1.fill_between(
-        #                 time_index,
-        #                 data[j, i, :],
-        #                 data[j, -(i + 1), :],
-        #                 color=cmap(q),
-        #                 alpha=1,
-        #                 label="{}% PI".format(round((
-        #                     self.configs["learning_algorithm"]["quantiles"][-(i + 1)] - q)
-        #                     * 100)),
-        #                 zorder=i,
-        #             )
-
-        # plt.axvline(test_data.index[1522], c="black", ls="--", lw=1, zorder=6)
-        # plt.text(
-        #     test_data.index[1522],
-        #     50,
-        #     r" Forecast generation time $t_{gen}$",
-        #     rotation=0,
-        #     fontsize=8,
-        # )
-
-        # plt.xticks(rotation=45, ha="right", va="top", fontsize=8)
-        myFmt = mdates.DateFormatter("%H:%M:%S\n%m/%d/%y")
-        ax1.xaxis.set_major_formatter(myFmt)
-        plt.xticks(fontsize=8)
-        plt.yticks(fontsize=8)
-        plt.ylabel("Cafe Main Power (kW)", fontsize=8)
-        plt.xlabel("Date & Time", fontsize=8)
-        ax1.legend(loc="upper center", fontsize=8)
-
-        plt.show()
-
-        # Plotting residuals vs time-step-ahead forecast
-        # residuals = data[:, 3, :] - measured
-        # fig, ax2 = plt.subplots()
-        # for i in range(0, residuals.shape[1]):
-        #     ax2.scatter(
-        #         np.ones_like(residuals[:, i]) * i, residuals[:, i], s=0.5, color="black"
-        #     )
-        # ax2.set_xlabel("Forecast steps ahead")
-        # ax2.set_ylabel("Residual")
-        # plt.show()
-
-        # # Plot residuals for all times in test set
-        # fig, ax3 = plt.subplots()
-        # ax3.scatter(test_data.index, residuals[:, -1], s=0.5, alpha=0.5, color="blue")
-        # ax3.set_ylabel("Residual of 18hr ahead forecast")
-        # ax3.scatter(
-        #     processed.index[
-        #         np.logical_and(processed.index.weekday == 5, processed.index.hour == 12)
-        #     ],
-        #     residuals[:, -1][
-        #         np.logical_and(processed.index.weekday == 5, processed.index.hour == 12)
-        #     ],
-        #     s=20,
-        #     alpha=0.5,
-        #     color="black",
-        # )
->>>>>>> f548cbc4
+        return final_preds