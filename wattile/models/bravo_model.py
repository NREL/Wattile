--- conflicted
+++ resolved
@@ -1045,68 +1045,6 @@
             )
         )
 
-<<<<<<< HEAD
-        return final_preds
-
-    def get_input_window_for_output_time(self, datetime):
-        """Given the time for which we want to predict, return the time window of the required
-        input.
-        :param output_time: the time for which we want to predict
-        :type output_time: datatime
-        :return: earliest time input should include, latest time input should include.
-        :rtype: dt.datetime, datetime
-        """
-
-        # set prediction time with pandas timedelta
-        timestamp_cast = pd.to_datetime(datetime)  # current time needs to go in here
-
-        # set parameters
-        config_data_processing = self.configs["data_processing"]
-        lag_interval = config_data_processing["feat_timelag"]["lag_interval"]
-        lag_count = config_data_processing["feat_timelag"]["lag_count"]
-
-        # calculating offsets
-        window_offset = pd.Timedelta(lag_interval) * lag_count
-
-        # calculating start and end time windows for input data
-        prediction_window_start_time = timestamp_cast - window_offset
-        prediction_window_end_time = timestamp_cast
-
-        return prediction_window_start_time, prediction_window_end_time
-
-    def get_prediction_vector_for_time(self):
-        """Given the time for which we want to predict, return a vector of actual timestamps
-        corresponding to the predictions returned by the model
-
-        :param output_time: the time for which we want to predict
-        :type output_time: datetime
-        :return: a vector of actual timestamps corresponding to the predictions
-        :rtype: List[timedelta]
-        """
-
-        # initialize horizon vector
-        future_horizon_vector = []
-
-        # set up variables
-        config_data_processing = self.configs["data_processing"]
-        resample_interval = config_data_processing["resample"]["bin_interval"]
-        window_width_futurecast = config_data_processing["input_output_window"][
-            "window_width_futurecast"
-        ]
-        window_width_target = config_data_processing["input_output_window"][
-            "window_width_target"
-        ]
-
-        # create horizon vector by adding timedelta via loop
-        future_horizon_vector = pd.timedelta_range(
-            start=window_width_futurecast,
-            end=pd.Timedelta(window_width_target)
-            + pd.Timedelta(window_width_futurecast),
-            freq=resample_interval,
-        ).tolist()
-
-        return future_horizon_vector
-=======
         cdp = self.configs["data_processing"]
         window_width_futurecast = cdp["input_output_window"]["window_width_futurecast"]
         window_width_target = pd.Timedelta(
@@ -1129,4 +1067,63 @@
                 ],
             },
         )
->>>>>>> f2de6396
+
+    def get_input_window_for_output_time(self, datetime):
+        """Given the time for which we want to predict, return the time window of the required
+        input.
+        :param output_time: the time for which we want to predict
+        :type output_time: datatime
+        :return: earliest time input should include, latest time input should include.
+        :rtype: dt.datetime, datetime
+        """
+
+        # set prediction time with pandas timedelta
+        timestamp_cast = pd.to_datetime(datetime)  # current time needs to go in here
+
+        # set parameters
+        config_data_processing = self.configs["data_processing"]
+        lag_interval = config_data_processing["feat_timelag"]["lag_interval"]
+        lag_count = config_data_processing["feat_timelag"]["lag_count"]
+
+        # calculating offsets
+        window_offset = pd.Timedelta(lag_interval) * lag_count
+
+        # calculating start and end time windows for input data
+        prediction_window_start_time = timestamp_cast - window_offset
+        prediction_window_end_time = timestamp_cast
+
+        return prediction_window_start_time, prediction_window_end_time
+
+    def get_prediction_vector_for_time(self):
+        """Given the time for which we want to predict, return a vector of actual timestamps
+        corresponding to the predictions returned by the model
+
+        :param output_time: the time for which we want to predict
+        :type output_time: datetime
+        :return: a vector of actual timestamps corresponding to the predictions
+        :rtype: List[timedelta]
+        """
+
+        # initialize horizon vector
+        future_horizon_vector = []
+
+        # set up variables
+        config_data_processing = self.configs["data_processing"]
+        resample_interval = config_data_processing["resample"]["bin_interval"]
+        window_width_futurecast = config_data_processing["input_output_window"][
+            "window_width_futurecast"
+        ]
+        window_width_target = config_data_processing["input_output_window"][
+            "window_width_target"
+        ]
+
+        # create horizon vector by adding timedelta via loop
+        future_horizon_vector = pd.timedelta_range(
+            start=window_width_futurecast,
+            end=pd.Timedelta(window_width_target)
+            + pd.Timedelta(window_width_futurecast),
+            freq=resample_interval,
+        ).tolist()
+
+        return future_horizon_vector
+        