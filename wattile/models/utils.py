import pathlib

import pandas as pd
import torch

from wattile.error import ConfigsError
from wattile.models import lstm, rnn


def save_model(model, epoch_num, n_iter, filepath):
    torch.save(
        {
            "epoch_num": epoch_num,
            "model_state_dict": model.state_dict(),
            "n_iter": n_iter,
        },
        filepath,
    )


def _get_output_dim(configs):

    window_width_target = configs["data_processing"]["input_output_window"][
        "window_width_target"
    ]
<<<<<<< HEAD
    resample_interval = configs["data_processing"]["resample_interval"]
    initial_num = (
        pd.Timedelta(window_width_target) // pd.Timedelta(resample_interval) + 1
    )
=======
    bin_interval = configs["data_processing"]["resample"]["bin_interval"]
    initial_num = pd.Timedelta(window_width_target) // pd.Timedelta(bin_interval)
>>>>>>> bae2e1e8
    arch_version = configs["learning_algorithm"]["arch_version"]

    if arch_version == "alfa":
        return len(configs["learning_algorithm"]["quantiles"])

    elif arch_version == "bravo":
        return (initial_num) * len(configs["learning_algorithm"]["quantiles"])

    else:
        ConfigsError(f"{arch_version} not a valid arch_version")


def init_model(configs):
    if configs["learning_algorithm"]["arch_type_variant"] == "vanilla":
        model = rnn.RNNModel
    elif configs["learning_algorithm"]["arch_type_variant"] == "lstm":
        model = lstm.LSTM_Model
    else:
        raise ConfigsError(
            "{} is not a supported architecture variant".format(
                configs["learning_algorithm"]["arch_type_variant"]
            )
        )

    hidden_dim = int(configs["learning_algorithm"]["hidden_size"])
    output_dim = _get_output_dim(configs)
    input_dim = configs["input_dim"]
    num_layers = configs["learning_algorithm"]["num_layers"]
    device = torch.device("cuda" if torch.cuda.is_available() else "cpu")

    return model(input_dim, hidden_dim, num_layers, output_dim, device=device)


def load_model(configs):
    model = init_model(configs)

    filepath = pathlib.Path(configs["data_output"]["exp_dir"]) / "torch_model"
    checkpoint = torch.load(filepath)

    model.load_state_dict(checkpoint["model_state_dict"])
    resume_num_epoch = checkpoint["epoch_num"]
    resume_n_iter = checkpoint["n_iter"]

    return model, resume_num_epoch, resume_n_iter<|MERGE_RESOLUTION|>--- conflicted
+++ resolved
@@ -23,15 +23,8 @@
     window_width_target = configs["data_processing"]["input_output_window"][
         "window_width_target"
     ]
-<<<<<<< HEAD
-    resample_interval = configs["data_processing"]["resample_interval"]
-    initial_num = (
-        pd.Timedelta(window_width_target) // pd.Timedelta(resample_interval) + 1
-    )
-=======
     bin_interval = configs["data_processing"]["resample"]["bin_interval"]
     initial_num = pd.Timedelta(window_width_target) // pd.Timedelta(bin_interval)
->>>>>>> bae2e1e8
     arch_version = configs["learning_algorithm"]["arch_version"]
 
     if arch_version == "alfa":
