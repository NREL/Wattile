--- conflicted
+++ resolved
@@ -634,35 +634,6 @@
                 "{}/torch_model".format(self.configs["exp_dir"]),
             )
 
-<<<<<<< HEAD
-        ############################################################################################
-        # RESULTS
-        # for plotting and accuracy
-        predictions = torch.cat(all_preds, 0)
-        predictions = predictions.cpu().detach().numpy().flatten()
-        measured = val_df_target.flatten()
-
-        # using the measured usage from top of script here
-        mae3 = (sum(abs(measured - predictions))) / (len(measured))
-        mape3 = (sum(abs((measured - predictions) / measured))) / (len(measured))
-
-        # for std
-        mape_s = abs((measured - predictions) / measured)
-        s = mape_s.std()
-        mae_s = abs(measured - predictions)
-        s2 = mae_s.std()
-        print(
-            "\n\tACTUAL ACC. RESULTS: MAE, MAPE: {} and {}%".format(mae3, mape3 * 100.0)
-        )
-
-        pd.DataFrame(predictions, columns=[f"q{loss_function_qs}"]).to_csv(
-            "{}/q{}.csv".format(self.configs["exp_dir"], loss_function_qs),
-            index=None,
-        )
-        pd.DataFrame(measured, columns=["measured"]).to_csv(
-            "{}/measured.csv".format(self.configs["exp_dir"]),
-            index=None,
-=======
         # saving results
         predictions = pd.DataFrame(all_preds[0].numpy().squeeze())
         predictions = predictions.add_prefix("{}_".format(str(loss_function_qs)))
@@ -672,7 +643,6 @@
         )
         targets.to_hdf(
             os.path.join(self.file_prefix, "measured.h5"), key="df", mode="w"
->>>>>>> dde77a73
         )
 
         # total time of run
