import csv
import json
import logging
import os
import pathlib
import timeit

import matplotlib.pyplot as plt
import numpy as np
import pandas as pd
import psutil
import torch
import torch.utils.data as data_utils
from psutil import virtual_memory
from torch.autograd import Variable
from torch.optim.lr_scheduler import ReduceLROnPlateau
from torch.utils.data.dataloader import DataLoader
from torch.utils.tensorboard import SummaryWriter

import wattile.buildings_processing as bp
from wattile.error import ConfigsError
from wattile.models.utils import init_model, load_model, save_model
from wattile.util import factors
from wattile.visualization import timeseries_comparison

file_prefix = "/default"
logger = logging.getLogger(str(os.getpid()))


def size_the_batches(
    train_data, val_data, tr_desired_batch_size, te_desired_batch_size, configs
):
    """
    Compute the batch sizes for training and val set

    :param train_data: (DataFrame)
    :param val_data: (DataFrame)
    :param tr_desired_batch_size: (int)
    :param te_desired_batch_size: (int)
    :return:
    """

    if configs["use_case"] == "train":
        # Find factors of the length of train and val df's and pick the closest one to the requested
        #  batch sizes
        train_bth = factors(train_data.shape[0])
        train_num_batches = min(train_bth, key=lambda x: abs(x - tr_desired_batch_size))
        train_bt_size = int(train_data.shape[0] / train_num_batches)

        val_bth = factors(val_data.shape[0])
        val_num_batches = min(val_bth, key=lambda x: abs(x - te_desired_batch_size))
        val_bt_size = int(val_data.shape[0] / val_num_batches)

        num_train_data = train_data.shape[0]

        # logger.info(
        #     "Train size: {}, val size: {}, split {}%:{}%".format(
        #         train_data.shape[0], val_data.shape[0], train_ratio, val_ratio
        #     )
        # )
        logger.info("Available train batch factors: {}".format(sorted(train_bth)))
        logger.info(
            "Requested number of batches per epoch - Train: {}, val: {}".format(
                tr_desired_batch_size, te_desired_batch_size
            )
        )
        logger.info(
            "Actual number of batches per epoch - Train: {}, val: {}".format(
                train_num_batches, val_num_batches
            )
        )
        logger.info(
            "Number of data samples in each batch - Train: {}, val: {}".format(
                train_bt_size, val_bt_size
            )
        )
    else:
        val_bt_size = val_data.shape[0]
        train_bt_size = 0
        num_train_data = 0

    return train_bt_size, val_bt_size, num_train_data


def data_transform(train_data, val_data, transformation_method, run_train):
    """
    Normalize the training and val data according to a user-defined criteria

    :param train_data: DataFrame
    :param val_data: DataFrame
    :param transformation_method: str
    :param run_train: Boolean
    :return:
    """
    if run_train:
        # For the result de-normalization purpose, saving the max and min values of the
        # STM_Xcel_Meter columns
        train_stats = {}
        train_stats["train_max"] = train_data.max().to_dict()
        train_stats["train_min"] = train_data.min().to_dict()
        train_stats["train_mean"] = train_data.mean(axis=0).to_dict()
        train_stats["train_std"] = train_data.std(axis=0).to_dict()
        path = os.path.join(file_prefix, "train_stats.json")
        with open(path, "w") as fp:
            json.dump(train_stats, fp)

        if transformation_method == "minmaxscale":
            train_data = (train_data - train_data.min()) / (
                train_data.max() - train_data.min()
            )

        elif transformation_method == "standard":
            train_data = (train_data - train_data.mean(axis=0)) / train_data.std(axis=0)

        else:
            raise ConfigsError(
                "{} is not a supported form of data normalization".format(
                    transformation_method
                )
            )

    # Reading back the train stats for normalizing val data w.r.t to train data
    file_loc = os.path.join(file_prefix, "train_stats.json")
    with open(file_loc, "r") as f:
        train_stats = json.load(f)

    # get statistics for training data
    train_max = pd.DataFrame(train_stats["train_max"], index=[1]).iloc[0]
    train_min = pd.DataFrame(train_stats["train_min"], index=[1]).iloc[0]
    train_mean = pd.DataFrame(train_stats["train_mean"], index=[1]).iloc[0]
    train_std = pd.DataFrame(train_stats["train_std"], index=[1]).iloc[0]

    # Normalize data
    if transformation_method == "minmaxscale":
        val_data = (val_data - train_min) / (train_max - train_min)
    elif transformation_method == "standard":
        val_data = (val_data - train_mean) / train_std
    else:
        raise ConfigsError(
            "{} is not a supported form of data normalization".format(
                transformation_method
            )
        )

    return train_data, val_data


def data_iterable_random(
    train_data, val_data, run_train, train_batch_size, val_batch_size, configs
):
    """
    Converts train and val data to torch data types (used only if splitting training and val set
     randomly)

    :param train_data: (DataFrame)
    :param val_data: (DataFrame)
    :param run_train: (Boolean)
    :param train_batch_size: (int)
    :param val_batch_size: (int)
    :param configs: (Dictionary)
    :return:
    """

    # Check for GPU
    device = torch.device("cuda" if torch.cuda.is_available() else "cpu")
    logger.info("Training on {}".format(device))

    if run_train:
        # Define input feature matrix
        X_train = train_data.drop(configs["target_var"], axis=1).values.astype(
            dtype="float32"
        )

        # Output variable
        y_train = train_data[configs["target_var"]]
        y_train = y_train.values.astype(dtype="float32")
        y_train = np.tile(y_train, (len(configs["qs"]), 1))
        y_train = np.transpose(y_train)

        # Convert to iterable tensors
        train_feat_tensor = torch.from_numpy(X_train).to(device)
        train_target_tensor = torch.from_numpy(y_train).to(device)
        train = data_utils.TensorDataset(train_feat_tensor, train_target_tensor)
        train_loader = data_utils.DataLoader(
            train, batch_size=train_batch_size, shuffle=True
        )  # Contains features and targets

    else:
        train_loader = []

    # Do the same as above, but for the val set
    X_val = val_data.drop(configs["target_var"], axis=1).values.astype(dtype="float32")

    y_val = val_data[configs["target_var"]]
    y_val = y_val.values.astype(dtype="float32")
    y_val = np.tile(y_val, (len(configs["qs"]), 1))
    y_val = np.transpose(y_val)

    val_feat_tensor = torch.from_numpy(X_val).to(device)
    val_target_tensor = torch.from_numpy(y_val).to(device)

    val = data_utils.TensorDataset(val_feat_tensor, val_target_tensor)
    val_loader = DataLoader(dataset=val, batch_size=val_batch_size, shuffle=True)

    return train_loader, val_loader


def pinball_np(output, target, configs):
    resid = target - output
    tau = np.array(configs["qs"])
    alpha = configs["smoothing_alpha"]
    log_term = np.zeros_like(resid)
    log_term[resid < 0] = np.log(1 + np.exp(resid[resid < 0] / alpha)) - (
        resid[resid < 0] / alpha
    )
    log_term[resid >= 0] = np.log(1 + np.exp(-resid[resid >= 0] / alpha))
    loss = resid * tau + alpha * log_term

    return loss


def quantile_loss(output, target, configs, device):
    """
    Computes loss for quantile methods.

    :param output: (Tensor)
    :param target: (Tensor)
    :param configs: (Dictionary)
    :return: (Tensor) Loss for this study (single number)
    """

    resid = target - output
    tau = torch.tensor(configs["qs"], device=device)
    alpha = configs["smoothing_alpha"]
    log_term = torch.zeros_like(resid, device=device)
    log_term[resid < 0] = torch.log(1 + torch.exp(resid[resid < 0] / alpha)) - (
        resid[resid < 0] / alpha
    )
    log_term[resid >= 0] = torch.log(1 + torch.exp(-resid[resid >= 0] / alpha))
    loss = resid * tau + alpha * log_term
    loss = torch.mean(torch.mean(loss, 0))

    # See histogram of residuals
    # graph = pd.DataFrame(resid.data.numpy()).plot(
    #     kind="hist", alpha=0.5, bins=50, ec="black", stacked=True
    # )

    return loss


def test_processing(
    val_df,
    val_loader,
    model,
    seq_dim,
    input_dim,
    val_batch_size,
    transformation_method,
    configs,
    last_run,
    device,
):
    """
    Process the val set and report error statistics.

    :param val_df: (DataFrame)
    :param val_loader: (DataLoader)
    :param model: (Pytorch model)
    :param seq_dim: ()
    :param input_dim:
    :param val_batch_size:
    :param transformation_method:
    :param configs: (Dictionary)
    :return:
    """

    with torch.no_grad():

        # Plug the val set into the model
        model.eval()
        preds = []
        targets = []
        for i, (feats, values) in enumerate(val_loader):
            features = Variable(feats.view(-1, seq_dim, input_dim))
            outputs = model(features)
            preds.append(outputs.cpu().numpy())
            targets.append(values.cpu().numpy())

        # (Normalized Data) Concatenate the predictions and targets for the whole val set
        semifinal_preds = np.concatenate(preds)
        semifinal_targs = np.concatenate(targets)

        # Calculate pinball loss (done on normalized data)
        loss = pinball_np(semifinal_preds, semifinal_targs, configs)
        pinball_loss = np.mean(np.mean(loss, 0))

        # Loading the training data stats for de-normalization purpose
        file_loc = os.path.join(file_prefix, "train_stats.json")
        with open(file_loc, "r") as f:
            train_stats = json.load(f)

        # Get normalization statistics
        train_max = pd.DataFrame(train_stats["train_max"], index=[1]).iloc[0]
        train_min = pd.DataFrame(train_stats["train_min"], index=[1]).iloc[0]
        train_mean = pd.DataFrame(train_stats["train_mean"], index=[1]).iloc[0]
        train_std = pd.DataFrame(train_stats["train_std"], index=[1]).iloc[0]

        # Do de-normalization process on predictions and targets from val set

        if transformation_method == "minmaxscale":
            final_preds = (
                (train_max[configs["target_var"]] - train_min[configs["target_var"]])
                * semifinal_preds
            ) + train_min[configs["target_var"]]
            final_targs = (
                (train_max[configs["target_var"]] - train_min[configs["target_var"]])
                * semifinal_targs
            ) + train_min[configs["target_var"]]
        elif transformation_method == "standard":
            final_preds = (
                semifinal_preds * train_std[configs["target_var"]]
            ) + train_mean[configs["target_var"]]
            final_targs = (
                semifinal_targs * train_std[configs["target_var"]]
            ) + train_mean[configs["target_var"]]
        else:
            raise ConfigsError(
                "{} is not a supported form of data normalization".format(
                    transformation_method
                )
            )

        # (De-Normalized Data) Assign target and output variables
        target = final_targs
        output = final_preds

        # Do quantile-related (q != 0.5) error statistics
        # QS (single point)
        loss = pinball_np(output, target, configs)
        QS = loss.mean()
        # PICP (single point for each bound)
        target_1D = target[:, 0]
        bounds = np.zeros((target.shape[0], int(len(configs["qs"]) / 2)))
        PINC = []
        for i, q in enumerate(configs["qs"]):
            if q == 0.5:
                break
            bounds[:, i] = np.logical_and(
                output[:, i] < target_1D, target_1D < output[:, -(i + 1)]
            )
            PINC.append(configs["qs"][-(i + 1)] - configs["qs"][i])
        PINC = np.array(PINC)
        PICP = bounds.mean(axis=0)
        # ACE (single point)
        ACE = np.sum(np.abs(PICP - PINC))
        # IS (single point)
        lower = output[:, : int(len(configs["qs"]) / 2)]
        upper = np.flip(output[:, int(len(configs["qs"]) / 2) + 1 :], 1)
        alph = 1 - PINC
        x = target[:, : int(len(configs["qs"]) / 2)]
        IS = (
            (upper - lower)
            + (2 / alph) * (lower - x) * (x < lower)
            + (2 / alph) * (x - upper) * (x > upper)
        )
        IS = IS.mean()

        # Compare theoretical and actual Q's
        act_prob = (output > target).sum(axis=0) / (target.shape[0])
        Q_vals = pd.DataFrame()
        Q_vals["q_requested"] = configs["qs"]
        Q_vals["q_actual"] = act_prob

        # Do quantile-related (q == 0.5) error statistics
        # Only do reportable error statistics on the q=0.5 predictions. Crop np arrays accordingly
        final_preds_median = final_preds[:, int(semifinal_preds.shape[1] / 2)]
        final_targs_median = final_targs[:, int(semifinal_targs.shape[1] / 2)]
        predictions = pd.DataFrame(final_preds_median)
        output = final_preds_median
        target = final_targs_median
        # Set "Number of adjustable model parameters" for each type of error statistic
        p_nmbe = 0
        p_cvrmse = 1
        # Calculate different error metrics
        rmse = np.sqrt(np.mean((output - target) ** 2))
        nmbe = (
            (1 / (np.mean(target))) * (np.sum(target - output)) / (len(target) - p_nmbe)
        )
        cvrmse = (1 / (np.mean(target))) * np.sqrt(
            np.sum((target - output) ** 2) / (len(target) - p_cvrmse)
        )
        gof = (np.sqrt(2) / 2) * np.sqrt(cvrmse**2 + nmbe**2)

        # If this is the last val run of training, get histogram data of residuals for each quantile
        if last_run:
            # resid = target - output
            resid = semifinal_targs - semifinal_preds
            hist_data = pd.DataFrame()
            for i, q in enumerate(configs["qs"]):
                tester = np.histogram(resid[:, i], bins=200)
                y_vals = tester[0]
                x_vals = 0.5 * (tester[1][1:] + tester[1][:-1])
                hist_data["{}_x".format(q)] = x_vals
                hist_data["{}_y".format(q)] = y_vals
        else:
            hist_data = []

        # Add different error statistics to a dictionary
        errors = {
            "pinball_loss": pinball_loss,
            "rmse": rmse,
            "nmbe": nmbe,
            "cvrmse": cvrmse,
            "gof": gof,
            "qs": QS,
            "ace": ACE,
            "is": IS,
        }

        predictions = pd.DataFrame(final_preds)
        targets = pd.DataFrame(final_targs)

    return predictions, targets, errors, Q_vals, hist_data


def run_training(  # noqa: C901 TODO: remove no qa
    train_loader,
    val_loader,
    val_df,
    num_epochs,
    run_resume,
    writer,
    transformation_method,
    configs,
    train_batch_size,
    val_batch_size,
    seq_dim,
    num_train_data,
):
    """
    Contains main training process for RNN

    :param train_loader: (Pytorch DataLoader)
    :param val_loader: (Pytorch DataLoader)
    :param val_df: (DataFrame)
    :param num_epochs: (int)
    :param run_train: (Boolean)
    :param run_resume: (Boolean)
    :param writer: (SummaryWriter object)
    :param transformation_method: (str)
    :param configs: (Dictionary)
    :param train_batch_size: (Float)
    :param val_batch_size: (Float)
    :param seq_dim: (Int)
    :param num_train_data: (Float)
    :return: None
    """
    num_epochs = num_epochs
    weight_decay = float(configs["weight_decay"])
    input_dim = configs["input_dim"]

    # Write the configurations used for this training process to a json file
    path = os.path.join(file_prefix, "configs.json")
    with open(path, "w") as fp:
        json.dump(configs, fp, indent=1)

    device = torch.device("cuda" if torch.cuda.is_available() else "cpu")

    # initializing lists to store losses over epochs:
    train_loss = []
    train_iter = []
    # val_loss = []
    val_iter = []
    # val_rmse = []

    # TODO: make resumed model and new model use the same number of epochs
    if run_resume:
        model, resume_num_epoch, resume_n_iter = load_model(configs)
        epoch_range = np.arange(resume_num_epoch + 1, num_epochs + 1)

        logger.info(f"Model loaded from: {file_prefix}")

    else:
        model = init_model(configs)
        epoch_range = np.arange(num_epochs)

        logger.info(
            f"A new {configs['arch_type_variant']} {configs['arch_type']} model instantiated"
        )

    # Move model and data to GPU, if availiable
    model.to(device)

    # Instantiate Optimizer Class
    optimizer = torch.optim.Adam(
        model.parameters(), lr=configs["lr_config"]["base"], weight_decay=weight_decay
    )

    # Set up learning rate scheduler
    if not configs["lr_config"]["schedule"]:
        pass
    elif (
        configs["lr_config"]["schedule"]
        and configs["lr_config"]["type"] == "performance"
    ):
        # Patience (for our case) is # of iterations, not epochs, but configs specification is num
        # epochs
        scheduler = ReduceLROnPlateau(
            optimizer,
            mode="min",
            factor=configs["lr_config"]["factor"],
            min_lr=configs["lr_config"]["min"],
            patience=int(
                configs["lr_config"]["patience"] * (num_train_data / train_batch_size)
            ),
            verbose=True,
        )
    elif (
        configs["lr_config"]["schedule"] and configs["lr_config"]["type"] == "absolute"
    ):
        # scheduler = StepLR(
        #     optimizer,
        #     step_size=int(
        #         configs["lr_config"]["step_size"] * (num_train_data / train_batch_size)
        #     ),
        #     gamma=configs["lr_config"]["factor"],
        # )
        pass
    else:
        raise ConfigsError(
            "{} is not a supported method of LR scheduling".format(
                configs["lr_config"]["type"]
            )
        )

    # Computing platform
    num_logical_processors = psutil.cpu_count(logical=True)
    num_cores = psutil.cpu_count(logical=False)
    mem = virtual_memory()
    mem = {
        "total": mem.total / 10**9,
        "available": mem.available / 10**9,
        "percent": mem.percent,
        "used": mem.used / 10**9,
        "free": mem.free / 10**9,
    }
    logger.info("Number of cores available: {}".format(num_cores))
    logger.info(
        "Number of logical processors available: {}".format(num_logical_processors)
    )
    logger.info("Initial memory statistics (GB): {}".format(mem))

    if len(epoch_range) == 0:
        epoch = resume_num_epoch + 1
        logger.info(
            f"The previously saved model was at epoch= {resume_num_epoch}, which is same as "
            "num_epochs. So, not training"
        )

    if run_resume:
        n_iter = resume_n_iter
        epoch_num = resume_num_epoch
    else:
        n_iter = 0
        epoch_num = 1

    # Start training timer
    train_start_time = timeit.default_timer()

    # Initialize re-trainable matrix
    # train_y_at_t = torch.zeros(train_batch_size, seq_dim, 1)  # 960 x 5 x 1

    mid_train_error_stats = pd.DataFrame()

    logger.info("Starting to train the model for {} epochs!".format(num_epochs))

    # Loop through epochs
    for epoch in epoch_range:

        # Do manual learning rate scheduling, if requested
        if (
            configs["lr_config"]["schedule"]
            and configs["lr_config"]["type"] == "absolute"
            and epoch_num % configs["lr_config"]["step_size"] == 0
        ):
            for param_group in optimizer.param_groups:
                old_lr = param_group["lr"]
                param_group["lr"] = param_group["lr"] * configs["lr_config"]["factor"]
                new_lr = param_group["lr"]
            logger.info("Changing learning rate from {} to {}".format(old_lr, new_lr))

        # This loop returns elements from the dataset batch by batch. Contains features AND targets
        for i, (feats, values) in enumerate(train_loader):
            model.train()
            # feats: (# samples in batch) x (unrolled features) (tensor)
            # values: (# samples in batch) x (Output dimension) (tensor)
            time1 = timeit.default_timer()

            # (batches, timesteps, features)
            features = Variable(feats.view(-1, seq_dim, input_dim))
            target = Variable(values)  # size: batch size

            time2 = timeit.default_timer()

            # Clear gradients w.r.t. parameters (from previous epoch). Same as model.zero_grad()
            optimizer.zero_grad()

            # FORWARD PASS to get output/logits.
            # train_y_at_t is (#batches x timesteps x 1)
            # features is     (#batches x timesteps x features)
            # This command: (960x5x7) --> 960x1
            # outputs = model(torch.cat((features, train_y_at_t.detach_()), dim=2))
            outputs = model(features)

            time3 = timeit.default_timer()

            # tiling the 2nd axis of y_at_t from 1 to 5
            # train_y_at_t = tile(outputs.unsqueeze(2), 1, 5)
            # train_y_at_t_nump = train_y_at_t.detach().numpy()

            # Calculate Loss
            loss = quantile_loss(outputs, target, configs, device)

            # resid_stats.append(stats)
            train_loss.append(loss.data.item())
            train_iter.append(n_iter)

            # Print to terminal and save training loss
            writer.add_scalars("Loss", {"Train": loss.data.item()}, n_iter)

            time4 = timeit.default_timer()

            # Does backpropogation and gets gradients, (the weights and bias). Create computational
            # graph
            loss.backward()

            time5 = timeit.default_timer()

            if (
                configs["lr_config"]["schedule"]
                and configs["lr_config"]["type"] == "performance"
            ):
                scheduler.step(loss)

            # Updating the weights/parameters. Clear computational graph.
            optimizer.step()

            # Each iteration is one batch
            n_iter += 1

            # Compute time per iteration
            time6 = timeit.default_timer()
            writer.add_scalars(
                "Iteration_time",
                {
                    "Package_variables": time2 - time1,
                    "Evaluate_model": time3 - time2,
                    "Calc_loss": time4 - time3,
                    "Backprop": time5 - time4,
                    "Step": time6 - time5,
                },
                n_iter,
            )

            # Save the model every ___ iterations
            if n_iter % configs["eval_frequency"] == 0:
                filepath = os.path.join(file_prefix, "torch_model")
                save_model(model, epoch, n_iter, filepath)

            # Do a val batch every ___ iterations
            if n_iter % configs["eval_frequency"] == 0:
                # Evaluate val set
                predictions, targets, errors, Q_vals, hist_data = test_processing(
                    val_df,
                    val_loader,
                    model,
                    seq_dim,
                    input_dim,
                    val_batch_size,
                    transformation_method,
                    configs,
                    False,
                    device,
                )
                predictions = predictions.iloc[:, int(predictions.shape[1] / 2)]
                temp_holder = errors
                temp_holder.update({"n_iter": n_iter, "epoch": epoch})
                mid_train_error_stats = mid_train_error_stats.append(
                    temp_holder, ignore_index=True
                )

                val_iter.append(n_iter)
                writer.add_scalars("Loss", {"val": errors["pinball_loss"]}, n_iter)

                # Add parody plot to TensorBoard
                # fig2, ax2 = plt.subplots()
                # ax2.scatter(predictions, val_df[configs["target_var"]], s=5, alpha=0.3)
                # strait_line = np.linspace(
                #     min(min(predictions), min(val_df[configs["target_var"]])),
                #     max(max(predictions), max(val_df[configs["target_var"]])),
                #     5,
                # )
                # ax2.plot(strait_line, strait_line, c="k")
                # ax2.set_xlabel("Predicted")
                # ax2.set_ylabel("Observed")
                # ax2.axhline(y=0, color="k")
                # ax2.axvline(x=0, color="k")
                # ax2.axis("equal")
                # writer.add_figure("Parody", fig2, n_iter)

                # Add QQ plot to TensorBoard
                fig2, ax2 = plt.subplots()
                ax2.scatter(Q_vals["q_requested"], Q_vals["q_actual"], s=20)
                ax2.plot([0, 1], [0, 1], c="k", alpha=0.5)
                ax2.set_xlabel("Requested")
                ax2.set_ylabel("Actual")
                ax2.set_xlim(left=0, right=1)
                ax2.set_ylim(bottom=0, top=1)
                writer.add_figure("QQ", fig2, n_iter)

                logger.info(
                    "Epoch: {} Iteration: {}. Train_loss: {}. val_loss: {}, LR: {}".format(
                        epoch_num,
                        n_iter,
                        loss.data.item(),
                        errors["pinball_loss"],
                        optimizer.param_groups[0]["lr"],
                    )
                )
        epoch_num += 1

    # Once model training is done, save the current model state
    filepath = os.path.join(file_prefix, "torch_model")
    save_model(model, epoch, n_iter, filepath)

    # Once model is done training, process a final val set
    predictions, targets, errors, Q_vals, hist_data = test_processing(
        val_df,
        val_loader,
        model,
        seq_dim,
        input_dim,
        val_batch_size,
        transformation_method,
        configs,
        True,
        device,
    )

    # Save the residual distribution to a file
    hist_data.to_hdf(
        os.path.join(file_prefix, "residual_distribution.h5"), key="df", mode="w"
    )

    # Save the final predictions and measured target to a file
    # predictions.to_csv(file_prefix + '/predictions.csv', index=False)
    pd.DataFrame(predictions).to_hdf(
        os.path.join(file_prefix, "predictions.h5"), key="df", mode="w"
    )
    pd.DataFrame(targets.iloc[:, 0]).to_hdf(
        os.path.join(file_prefix, "measured.h5"), key="df", mode="w"
    )

    # Save the QQ information to a file
    Q_vals.to_hdf(os.path.join(file_prefix, "QQ_data.h5"), key="df", mode="w")

    # Save the mid-train error statistics to a file
    mid_train_error_stats.to_hdf(
        os.path.join(file_prefix, "mid_train_error_stats.h5"), key="df", mode="w"
    )

    # End training timer
    train_end_time = timeit.default_timer()
    train_time = train_end_time - train_start_time

    # Plot residual stats
    # fig3, ax3 = plt.subplots()
    # ax3.plot(np.array(resid_stats)[:, 0], label="Min")
    # ax3.plot(np.array(resid_stats)[:, 1], label="Max")
    # plt.show()

    # If a training history csv file does not exist, make one
    if not pathlib.Path("Training_history.csv").exists():
        with open(r"Training_history.csv", "a") as f:
            writer = csv.writer(f, lineterminator="\n")
            writer.writerow(
                [
                    "File Path",
                    "RMSE",
                    "CV(RMSE)",
                    "NMBE",
                    "GOF",
                    "QS",
                    "ACE",
                    "IS",
                    "Train time",
                ]
            )
    # Save the errors statistics to a central results csv once everything is done
    with open(r"Training_history.csv", "a") as f:
        writer = csv.writer(f, lineterminator="\n")
        writer.writerow(
            [
                file_prefix,
                errors["rmse"],
                errors["cvrmse"],
                errors["nmbe"],
                errors["gof"],
                errors["qs"],
                errors["ace"],
                errors["is"],
                train_time,
            ]
        )

    # Write error statistics to a local json file
    errors["train_time"] = train_time
    for k in errors:
        errors[k] = str(errors[k])
    path = os.path.join(file_prefix, "error_stats_train.json")
    with open(path, "w") as fp:
        json.dump(errors, fp, indent=1)


def run_validation(
    val_loader, val_df, writer, transformation_method, configs, val_batch_size, seq_dim
):
    """
    run prediction

    :param val_loader: (Pytorch DataLoader)
    :param val_df: (DataFrame)
    :param writer: (SummaryWriter object)
    :param transformation_method: (str)
    :param configs: (Dictionary)
    :param val_batch_size: (Float)
    :param seq_dim: (Int)
    :return: None
    """
    # If you just want to immediately val the model on the existing (saved) model
    model, _, _ = load_model(configs)
    logger.info("Loaded model from file, given run_train=False\n")

    device = torch.device("cuda" if torch.cuda.is_available() else "cpu")

    # Run val
    predictions, targets, errors, Q_vals, hist_data = test_processing(
        val_df,
        val_loader,
        model,
        seq_dim,
        configs["input_dim"],
        val_batch_size,
        transformation_method,
        configs,
        True,
        device,
    )

    # Save the QQ information to a file
    Q_vals.to_hdf(os.path.join(file_prefix, "QQ_data_Test.h5"), key="df", mode="w")

    # Save the errors to a file
    for k in errors:
        errors[k] = str(errors[k])
    path = os.path.join(file_prefix, "error_stats_test.json")
    with open(path, "w") as fp:
        json.dump(errors, fp, indent=1)

    # If a training history csv file does not exist, make one
    train_history_path = file_prefix / "Testing_history.csv"
    if not train_history_path.exists():
        with open(train_history_path, "a") as f:
            writer = csv.writer(f, lineterminator="\n")
            writer.writerow(
                ["File Path", "RMSE", "CV(RMSE)", "NMBE", "GOF", "QS", "ACE", "IS"]
            )
    # Save the errors statistics to a central results csv once everything is done
    with open(train_history_path, "a") as f:
        writer = csv.writer(f, lineterminator="\n")
        writer.writerow(
            [
                file_prefix,
                errors["rmse"],
                errors["cvrmse"],
                errors["nmbe"],
                errors["gof"],
                errors["qs"],
                errors["ace"],
                errors["is"],
            ]
        )

    if configs.get("plot_results", True):
        _plot_results(configs, targets, predictions)


def run_prediction(
    val_loader, val_df, writer, transformation_method, configs, val_batch_size, seq_dim
):
    model, _, _ = load_model(configs)
    model.eval()

    logger.info("Loaded model from file, given run_train=False\n")

    with torch.no_grad():
        preds = []
        for (feats, v) in val_loader:
            features = Variable(feats.view(-1, seq_dim, configs["input_dim"]))
            outputs = model(features)
            preds.append(outputs.cpu().numpy())

    # (Normalized Data) Concatenate the predictions for the whole val set
    semifinal_preds = np.concatenate(preds)

    # Loading the training data stats for de-normalization purpose
    file_loc = os.path.join(file_prefix, "train_stats.json")
    with open(file_loc, "r") as f:
        train_stats = json.load(f)

    # Get normalization statistics
    train_max = pd.DataFrame(train_stats["train_max"], index=[1]).iloc[0]
    train_min = pd.DataFrame(train_stats["train_min"], index=[1]).iloc[0]
    train_mean = pd.DataFrame(train_stats["train_mean"], index=[1]).iloc[0]
    train_std = pd.DataFrame(train_stats["train_std"], index=[1]).iloc[0]

    # Do de-normalization process on predictions and targets from val set
    if transformation_method == "minmaxscale":
        final_preds = (
            (train_max[configs["target_var"]] - train_min[configs["target_var"]])
            * semifinal_preds
        ) + train_min[configs["target_var"]]

    elif transformation_method == "standard":
        final_preds = (semifinal_preds * train_std[configs["target_var"]]) + train_mean[
            configs["target_var"]
        ]

    else:
        raise ConfigsError(
            "{} is not a supported form of data normalization".format(
                transformation_method
            )
        )

    return final_preds


def _plot_results(configs, targets, predictions):
    """Plot some stats about the predictions"""
    if configs["test_method"] == "external":
        file = os.path.join(
            configs["data_dir"],
            configs["building"],
            "{}_external_test.h5".format(configs["target_var"]),
        )
        test_data = pd.read_hdf(file, key="df")
    else:
        test_data = pd.read_hdf(os.path.join(file_prefix, "internal_test.h5"), key="df")

    # Plot the results of the test set
    cmap = plt.get_cmap("Reds")
    fig, ax1 = plt.subplots(figsize=(20, 4))
    ax1.plot(test_data.index, targets.iloc[:, 0], label="Actual Demand", color="black")
    ax1.plot(
        test_data.index,
        predictions.iloc[:, int(len(configs["qs"]) / 2)],
        label="q = 0.5 forecast",
        color="red",
    )
    for i, q in enumerate(configs["qs"]):
        if q == 0.5:
            break
        ax1.fill_between(
            test_data.index,
            predictions.iloc[:, i],
            predictions.iloc[:, -(i + 1)],
            color=cmap(q),
            alpha=1,
            label="{}% PI".format(round((configs["qs"][-(i + 1)] - q) * 100)),
            lw=0,
        )
    plt.xticks(rotation=0)
    ax1.set_ylabel(configs["target_var"])
    ax1.legend()
    plt.show()
    # fig.savefig(os.path.join(configs["results_dir"], "{}_test.png".format(configs["target_var"])))

    # Plotting residuals for the test set
    residuals = (
        predictions.iloc[:, int(len(configs["qs"]) / 2)]
        - targets.iloc[:, int(len(configs["qs"]) / 2)]
    )
    fig, ax2 = plt.subplots()
    ax2.scatter(test_data.index, residuals.values, s=0.5, alpha=0.3, color="blue")
    ax2.set_ylabel("Median Forecast Residual (kW)")
    plt.show()
    print("Done")

    # Plotting out of bounds
    fig, ax3 = plt.subplots()
    mask = ~np.logical_and(
        predictions.iloc[:, 0] < targets.iloc[:, int(len(configs["qs"]) / 2)],
        predictions.iloc[:, -1] > targets.iloc[:, int(len(configs["qs"]) / 2)],
    )
    dates = test_data.index[mask]
    plt.vlines(dates, 0, 1, alpha=0.05)
    plt.show()


def eval_trained_model(file_prefix, train_data, train_batch_size, configs):
    """
    Pass the entire training set through the trained model and get the predictions.
    Compute the residual and save to a DataFrame.

    :param file_prefix: (str)
    :param train_data: (DataFrame)
    :param train_batch_size: (Float)
    :param configs: (Dictionary)
    :return: None
    """

    # Evaluate the training model
    model, resume_num_epoch, resume_n_iter = load_model(configs)
    X_train = train_data.drop(configs["target_var"], axis=1).values.astype(
        dtype="float32"
    )
    y_train = train_data[configs["target_var"]]
    y_train = y_train.values.astype(dtype="float32")
    y_train = np.tile(y_train, (len(configs["qs"]), 1))
    y_train = np.transpose(y_train)
    train_feat_tensor = torch.from_numpy(X_train).type(torch.FloatTensor)
    train_target_tensor = torch.from_numpy(y_train).type(torch.FloatTensor)
    train = data_utils.TensorDataset(train_feat_tensor, train_target_tensor)
    train_loader = DataLoader(dataset=train, batch_size=train_batch_size, shuffle=False)

    # Pass the training data into the trained model
    model.eval()
    preds = []
    targets = []
    for i, (feats, values) in enumerate(train_loader):
        features = Variable(feats.view(-1, configs["window"] + 1, configs["input_dim"]))
        outputs = model(features)
        preds.append(outputs.data.numpy().squeeze())
        targets.append(values.data.numpy())
    semifinal_preds = np.concatenate(preds)
    semifinal_targs = np.concatenate(targets)

    # Get the saved binary mask from file
    mask_file = os.path.join(file_prefix, "mask.h5")
    mask = pd.read_hdf(mask_file, key="df")
    msk = mask["msk"] == 0

    # Adjust the datetime index so it is in line with the EC data
    target_index = mask.index[msk] + pd.DateOffset(
        minutes=(configs["EC_future_gap"] * configs["resample_freq"])
    )
    processed_data = pd.DataFrame(index=target_index)

    # Stick data into a DataFrame to be accessed later
    i = 0
    for q in configs["qs"]:
        processed_data["{}_fit".format(q)] = semifinal_preds[:, i]
        i = i + 1
    processed_data["Target"] = semifinal_targs[:, 0]
    processed_data["Residual"] = (
        semifinal_targs[:, 0] - semifinal_preds[:, int(semifinal_preds.shape[1] / 2)]
    )

    # Save DataFrame to file
    processed_data.to_hdf(
        os.path.join(file_prefix, "evaluated_training_model.h5"), key="df", mode="w"
    )


def plot_processed_model(file_prefix):
    """
    Plot the trained model, along with the residuals for the trained model.
    The plot will show what time periods are not being captured by the model.

    :param file_prefix: (str) Relative path to the results folder for the model you want to study
    :return: None
    """

    # Read in training data and config file from results directory
    processed_data = pd.read_hdf(
        os.path.join(file_prefix, "evaluated_training_model.h5"), key="df"
    )
    with open(os.path.join(file_prefix, "configs.json"), "r") as read_file:
        configs = json.load(read_file)

    # Plot data
    cmap = plt.get_cmap("Reds")
    f, axarr = plt.subplots(2, sharex=True)
    for i, q in enumerate(configs["qs"]):
        if q == 0.5:
            break
        axarr[0].fill_between(
            processed_data.index,
            processed_data["{}_fit".format(q)],
            processed_data["{}_fit".format(configs["qs"][-(i + 1)])],
            alpha=1,
            color=cmap(q),
            lw=0,
            label="{}% PI".format(round((configs["qs"][-(i + 1)] - q) * 100)),
        )

    axarr[0].plot(processed_data["Target"], label="Target", color="black")
    axarr[0].plot(processed_data["0.5_fit"], label="q = 0.5", color="red")
    axarr[0].set_ylabel("target variable")
    axarr[0].legend()
    axarr[1].plot(processed_data["Residual"], label="Targets")
    axarr[1].set_ylabel("Residual")
    axarr[1].axhline(y=0, color="k")
    plt.show()


def plot_QQ(file_prefix):
    """
    Plots a QQ plot for a specific study specified by an input file directory string.

    :param file_prefix: (str) Relative path to the training results directory in question.
    :return: None
    """
    QQ_data = pd.read_hdf(os.path.join(file_prefix, "QQ_data.h5"), key="df")
    fig2, ax2 = plt.subplots()
    ax2.scatter(QQ_data["q_requested"], QQ_data["q_actual"], s=20)
    # strait_line = np.linspace(min(min(QQ_data["q_requested"]), min(QQ_data["q_actual"])),
    #                           max(max(QQ_data["q_requested"]), max(QQ_data["q_actual"])), 5)
    ax2.plot([0, 1], [0, 1], c="k", alpha=0.5)
    ax2.set_xlabel("Requested")
    ax2.set_ylabel("Actual")
    ax2.set_xlim(left=0, right=1)
    ax2.set_ylim(bottom=0, top=1)
    plt.show()


def plot_training_history(x):
    """
    Platform for plotting results recorded in the shared csv results file. In development.

    :param x:
    :return:
    """
    data = pd.read_csv("Training_history.csv")
    data = data.iloc[55:, :]
    data["iterable"] = x
    data.plot(x="iterable", subplots=True)


def plot_resid_dist(study_path, building, alphas, q):
    """
    Plot the residual distribution over the smooth approximations for different values of the alpha
     smoothing parameter.

    :param study_path: (str) Relative path to the study directory in question.
    :param building: (str) Name of the building in question
    :param alphas: (list) Numerical values of alphas to consider for plotting
    :param q: (float) Quantile value to consider for plotting.
    :return: None
    """
    fig, ax1 = plt.subplots()
    ax2 = ax1.twinx()
    resid = np.linspace(-1, 1, 1000)
    max_dist = 0

    colors = ["red", "green", "blue"]
    for i, alpha in enumerate(alphas):
        c = colors[i]
        # Plot the residual distribution for this alpha value
        sub_study_path = "RNN_M{}_Tsmoothing_alpha_{}".format(building, alpha)
        data = pd.read_hdf(
            os.path.join(study_path, sub_study_path, "residual_distribution.h5"),
            key="df",
        )
        # ax2.plot(data["{}_x".format(q)], data["{}_y".format(q)], c=c, alpha=0.5)
        ax2.fill_between(
            data["{}_x".format(q)],
            data["{}_y".format(q)],
            0,
            alpha=0.4,
            color=c,
            zorder=1,
        )

        # Store data to later scale axis
        if data["{}_y".format(q)].max() > max_dist:
            max_dist = data["{}_y".format(q)].max()

        # Plot the PLF for this alpha value
        log_term = np.zeros_like(resid)
        log_term[resid < 0] = np.log(1 + np.exp(resid[resid < 0] / alpha)) - (
            resid[resid < 0] / alpha
        )
        log_term[resid >= 0] = np.log(1 + np.exp(-resid[resid >= 0] / alpha))
        loss = resid * q + alpha * log_term
        ax1.plot(resid, loss, c=c, label="$\\alpha$={}".format(alpha), zorder=10)

    ax1.set_xlabel("Normalized Residual")
    ax2.set_xlim(left=-0.5, right=0.5)
    ax1.set_ylim(top=0.6)
    ax1.set_ylabel("Smoothed PLF")
    # ax1.set_ylim(bottom=-0.5)
    ax2.set_ylim(top=4 * max_dist)
    ax2.set_ylabel("Frequency")
    ax1.legend()
    plt.show()


def plot_mid_train_stats(file_prefix):
    data = pd.read_hdf(os.path.join(file_prefix, "mid_train_error_stats.h5"), key="df")
    data.plot(x="n_iter", subplots=True)


def predict(data, file_prefix):
    # Get rid of this eventually
    # file_prefix = "EnergyForecasting_Results\RNN_MCafeMainPower(kW)_Tdev"

    # Read configs from results directory
    with open(os.path.join(file_prefix, "configs.json"), "r") as read_file:
        configs = json.load(read_file)

    # Get rid of this eventually
    # data = pd.read_hdf("sample_predict.h5", key='df').drop([configs["target_var"]], axis=1)

    # Check if the supplied data matches the sequence length that the model was trained on
    if not data.shape[0] == configs["window"] + 1:
        raise ConfigsError(
            "Input data has sequence length {}. Expected sequence length of {}".format(
                data.shape[0], configs["window"] + 1
            )
        )

    # Data should be resampled, cleaned by this point. No nans.

    # Convert data to rolling average (except output) and create min, mean, and max columns
    if configs["rolling_window"]["active"]:
        target = data[configs["target_var"]]
        X_data = data.drop(configs["target_var"], axis=1)
        mins = (
            X_data.rolling(window=configs["rolling_window"]["minutes"] + 1)
            .min()
            .add_suffix("_min")
        )
        means = (
            X_data.rolling(window=configs["rolling_window"]["minutes"] + 1)
            .mean()
            .add_suffix("_mean")
        )
        maxs = (
            X_data.rolling(window=configs["rolling_window"]["minutes"] + 1)
            .max()
            .add_suffix("_max")
        )
        data = pd.concat([mins, means, maxs], axis=1)
        data[configs["target_var"]] = target

    # Add time-based variables
    data = bp.time_dummies(data, configs)

    # Do sequential padding of the inputs
    data_orig = data
    for i in range(1, configs["window"] + 1):
        shifted = data_orig.shift(i)
        shifted = shifted.join(data, lsuffix="_lag{}".format(i))
        data = shifted
    data = data.iloc[-1, :]

    # Transpose dataframe
    data = pd.DataFrame(data).transpose()

    # Reset index
    data.reset_index(drop=True, inplace=True)

    # Do normalization
    # Reading back the train stats for normalizing test data w.r.t to train data
    file_loc = os.path.join(file_prefix, "train_stats.json")
    with open(file_loc, "r") as f:
        train_stats = json.load(f)

    # get statistics for training data
    train_max = (
        pd.DataFrame(train_stats["train_max"], index=[1])
        .iloc[0]
        .drop(configs["target_var"])
    )
    train_min = (
        pd.DataFrame(train_stats["train_min"], index=[1])
        .iloc[0]
        .drop(configs["target_var"])
    )
    train_mean = (
        pd.DataFrame(train_stats["train_mean"], index=[1])
        .iloc[0]
        .drop(configs["target_var"])
    )
    train_std = (
        pd.DataFrame(train_stats["train_std"], index=[1])
        .iloc[0]
        .drop(configs["target_var"])
    )

    # Normalize data
    if configs["transformation_method"] == "minmaxscale":
        data = (data - train_min) / (train_max - train_min)
    elif configs["transformation_method"] == "standard":
        data = (data - train_mean) / train_std
    else:
        raise ConfigsError(
            "{} is not a supported form of data normalization".format(
                configs["transformation_method"]
            )
        )

    # Convert to iterable dataset
    data = data.values.astype(dtype="float32")
    train_feat_tensor = torch.from_numpy(data).type(torch.FloatTensor)

    # Load model
    model, _, _ = load_model(configs)

    # Evaluate model
    model.eval()
    features = Variable(
        train_feat_tensor.view(-1, configs["window"] + 1, configs["input_dim"])
    )
    outputs = model(features)
    semifinal_preds = outputs.data.numpy()

    # Denormalize
    # Get normalization statistics
    train_max = pd.DataFrame(train_stats["train_max"], index=[1]).iloc[0]
    train_min = pd.DataFrame(train_stats["train_min"], index=[1]).iloc[0]
    train_mean = pd.DataFrame(train_stats["train_mean"], index=[1]).iloc[0]
    train_std = pd.DataFrame(train_stats["train_std"], index=[1]).iloc[0]

    # Do de-normalization process on predictions and targets from test set

    if configs["transformation_method"] == "minmaxscale":
        final_preds = (
            (train_max[configs["target_var"]] - train_min[configs["target_var"]])
            * semifinal_preds
        ) + train_min[configs["target_var"]]
    elif configs["transformation_method"] == "standard":
        final_preds = (semifinal_preds * train_std[configs["target_var"]]) + train_mean[
            configs["target_var"]
        ]
    else:
        raise ConfigsError(
            "{} is not a supported form of data normalization".format(
                configs["transformation_method"]
            )
        )

    return final_preds


def main(train_df, val_df, configs):
    """
    Main executable for prepping data for input to RNN model.

    :param train_df: (DataFrame)
    :param val_df: (DataFrame)
    :param configs: (Dictionary)
    :return: None
    """

    transformation_method = configs["transformation_method"]
    run_train = configs["use_case"] == "train"
    num_epochs = configs["num_epochs"]
    run_resume = configs["run_resume"]
    tr_desired_batch_size = configs["train_batch_size"]
    te_desired_batch_size = configs["val_batch_size"]

    # Make results directory
    global file_prefix
    file_prefix = pathlib.Path(configs["exp_dir"])
    file_prefix.mkdir(parents=True, exist_ok=True)

    # Create writer object for TensorBoard
    writer_path = str(file_prefix)
    writer = SummaryWriter(writer_path)
    logger.info("Writer path: {}".format(writer_path))

    # Reset DataFrame index
    if run_train:
        train_data = train_df.copy(deep=True)
        train_data.reset_index(drop=True, inplace=True)
        train_df.reset_index(drop=True, inplace=True)
    else:
        train_data = train_df
    val_data = val_df.copy(deep=True)
    val_data.reset_index(drop=True, inplace=True)
    val_df.reset_index(drop=True, inplace=True)

    # Normalization transformation
    train_data, val_data = data_transform(
        train_data, val_data, transformation_method, run_train
    )
    logger.info(
        "Data transformed using {} as transformation method".format(
            transformation_method
        )
    )

    # Size the batches
    train_batch_size, val_batch_size, num_train_data = size_the_batches(
        train_data, val_data, tr_desired_batch_size, te_desired_batch_size, configs
    )

    # Already did sequential padding: Convert to iterable dataset (DataLoaders)
    if configs["train_val_split"] == "Random":
        train_loader, val_loader = data_iterable_random(
            train_data, val_data, run_train, train_batch_size, val_batch_size, configs
        )
    logger.info("Data converted to iterable dataset")

    if configs["use_case"] == "train":
        run_training(
            train_loader,
            val_loader,
            val_df,
            num_epochs,
            run_resume,
            writer,
            transformation_method,
            configs,
            train_batch_size,
            val_batch_size,
            configs["window"] + 1,
            num_train_data,
        )

        # When training is done, wrap up the tensorboard files
        writer.flush()
        writer.close()

<<<<<<< HEAD
        # Create visualization
        if configs["plot_comparison"]:
            timeseries_comparison(configs)

=======
>>>>>>> 0db92d50
    elif configs["use_case"] == "validation":
        run_validation(
            val_loader,
            val_df,
            writer,
            transformation_method,
            configs,
            val_batch_size,
            configs["window"] + 1,
        )

    elif configs["use_case"] == "prediction":
        return run_prediction(
            val_loader,
            val_df,
            writer,
            transformation_method,
            configs,
            val_batch_size,
            configs["window"] + 1,
        )

    else:
        raise ValueError<|MERGE_RESOLUTION|>--- conflicted
+++ resolved
@@ -1435,13 +1435,10 @@
         writer.flush()
         writer.close()
 
-<<<<<<< HEAD
         # Create visualization
         if configs["plot_comparison"]:
             timeseries_comparison(configs)
 
-=======
->>>>>>> 0db92d50
     elif configs["use_case"] == "validation":
         run_validation(
             val_loader,
