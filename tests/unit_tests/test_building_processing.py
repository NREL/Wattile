--- conflicted
+++ resolved
@@ -127,17 +127,12 @@
     )
 
 
-<<<<<<< HEAD
-def test_rolling_stats():
-    input = pd.read_csv(TESTS_FIXTURES_PATH / "preprocessing_input.csv")
-=======
 @pytest.mark.parametrize("bin_closed", ["left", "right"])
 @pytest.mark.parametrize("bin_label", ["left", "right"])
 def test_roll_data(bin_closed, bin_label):
     input = pd.read_csv(
         TESTS_FIXTURES_PATH / "test_rolling_stats" / "preprocessing_input.csv"
     )
->>>>>>> 94a658e2
     input["var1"] = pd.to_numeric(input["var1"], errors="coerce")
     input["var2"] = pd.to_numeric(input["var2"], errors="coerce")
     input["var1"] = input["var1"].astype(float)
@@ -145,26 +140,15 @@
     input["ts"] = pd.to_datetime(input["ts"], exact=False, utc=True)
     input = input.set_index("ts")
 
-<<<<<<< HEAD
-    # TO DO: All combos of...
-    # bin_label: left/right, bin_closed: left/right, rolling stats: on/off
-    output = resample_or_rolling_stats(
-=======
     output = roll_data(
->>>>>>> 94a658e2
         input,
         configs={
             "data_input": {"target_var": "target"},
             "data_processing": {
                 "resample": {
                     "bin_interval": "5min",
-<<<<<<< HEAD
-                    "bin_closed": "right",
-                    "bin_label": "right",
-=======
                     "bin_closed": bin_closed,
                     "bin_label": bin_label,
->>>>>>> 94a658e2
                 },
                 "feat_stats": {
                     "active": True,
@@ -174,10 +158,6 @@
         },
     )
 
-<<<<<<< HEAD
-    expected_output = pd.read_csv(
-        TESTS_FIXTURES_PATH / "preprocessing_output_label_right_closed_right_rolling.csv"
-=======
     output_file = (
         f"preprocessing_output_label_{bin_label}_closed_{bin_closed}_rolling.csv"
     )
@@ -233,7 +213,6 @@
     )
     expected_output = pd.read_csv(
         TESTS_FIXTURES_PATH / "test_rolling_stats" / output_file
->>>>>>> 94a658e2
     )
     expected_output["ts"] = pd.to_datetime(expected_output["ts"], exact=False, utc=True)
     expected_output = expected_output.set_index("ts")
