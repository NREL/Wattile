import datetime as dt
from pathlib import Path

import pandas as pd
import pytest
from pandas.testing import assert_frame_equal

from wattile.buildings_processing import (
    correct_predictor_columns,
    correct_timestamps,
    resample_or_rolling_stats,
)
from wattile.error import ConfigsError

TESTS_PATH = Path(__file__).parents[1]
TESTS_FIXTURES_PATH = TESTS_PATH / "fixtures"

JULY_14_CONFIG = {
    "data_input": {
        "start_time": "1997-07-14T00:00:00-00:00",
        "end_time": "1997-07-15T00:00:00-00:00",
    }
}
JULY_14_MIDNIGHT = pd.Timestamp(year=1997, month=7, day=14, tz=dt.timezone.utc)


def test_correct_columns_too_few_columns():
    configs = {
        "data_input": {
            "predictor_columns": ["a", "b", "c"],
            "target_var": "target_var",
        }
    }
    data = pd.DataFrame({"a": [], "b": [], "target_var": []})

    with pytest.raises(ConfigsError):
        correct_predictor_columns(configs, data)


def test_correct_columns_too_many_columns():
    configs = {"data_input": {"predictor_columns": ["a"], "target_var": "target_var"}}
    data = pd.DataFrame({"a": [], "b": [], "target_var": []})

    data = correct_predictor_columns(configs, data)
    assert list(data.columns) == ["a", "target_var"]


def test_correct_columns_reorder_columns():
    configs = {
        "data_input": {"predictor_columns": ["a", "b"], "target_var": "target_var"}
    }
    data = pd.DataFrame({"b": [], "a": [], "target_var": []})

    data = correct_predictor_columns(configs, data)
    assert list(data.columns) == ["a", "b", "target_var"]


def test_correct_timestamps_trim():
    configs = JULY_14_CONFIG
    data = pd.DataFrame(
        {},
        index=[
            JULY_14_MIDNIGHT,
            JULY_14_MIDNIGHT + pd.Timedelta(days=1, microseconds=1),
        ],
    )

    data = correct_timestamps(configs, data)
    assert_frame_equal(
        data,
        data.eq(
            pd.DataFrame(
                {},
                index=[
                    JULY_14_MIDNIGHT,
                ],
            )
        ),
    )


def test_correct_timestamps_no_data():
    configs = JULY_14_CONFIG
    data = pd.DataFrame(
        {},
        index=[
            JULY_14_MIDNIGHT + pd.Timedelta(days=1, microseconds=1),
        ],
    )

    with pytest.raises(ConfigsError):
        data = correct_timestamps(configs, data)


def test_correct_timestamps_reorder():
    configs = JULY_14_CONFIG
    data = pd.DataFrame(
        {},
        index=[
            JULY_14_MIDNIGHT + pd.Timedelta(hours=2),
            JULY_14_MIDNIGHT + pd.Timedelta(hours=3),
            JULY_14_MIDNIGHT + pd.Timedelta(hours=1),
        ],
    )

    data = correct_timestamps(configs, data)
    assert_frame_equal(
        data,
        data.eq(
            pd.DataFrame(
                {},
                index=[
                    JULY_14_MIDNIGHT + pd.Timedelta(hours=1),
                    JULY_14_MIDNIGHT + pd.Timedelta(hours=2),
                    JULY_14_MIDNIGHT + pd.Timedelta(hours=3),
                ],
            )
        ),
    )


def test_rolling_stats():
    input = pd.read_csv(TESTS_FIXTURES_PATH / "rolling_stats_input.csv")
    input["var1"] = pd.to_numeric(input["var1"], errors="coerce")
    input["var2"] = pd.to_numeric(input["var2"], errors="coerce")
    input["var1"] = input["var1"].astype(float)
    input["var2"] = input["var2"].astype(float)
    input["ts"] = pd.to_datetime(input["ts"], exact=False, utc=True)
    input = input.set_index("ts")

    output = resample_or_rolling_stats(
        input,
        configs={
<<<<<<< HEAD
            "target_var": "target_var",
            "data_processing": {
                "resample_interval": "1min",
                "feat_stats": {
                    "active": True,
                    "window_width": "5min",
                },
=======
            "data_input": {"target_var": "target_var"},
            "resample_interval": "1min",
            "feat_stats": {
                "active": True,
                "window_width": "5min",
>>>>>>> 1870d7a6
            },
        },
    )

    expected_output = pd.read_csv(TESTS_FIXTURES_PATH / "rolling_stats_output.csv")
    expected_output["ts"] = pd.to_datetime(expected_output["ts"], exact=False, utc=True)
    expected_output = expected_output.set_index("ts")
    expected_output = expected_output.asfreq("T")
    expected_output = expected_output.astype("float64")

    pd.testing.assert_frame_equal(output, expected_output)<|MERGE_RESOLUTION|>--- conflicted
+++ resolved
@@ -131,21 +131,13 @@
     output = resample_or_rolling_stats(
         input,
         configs={
-<<<<<<< HEAD
-            "target_var": "target_var",
+            "data_input": {"target_var": "target_var"},
             "data_processing": {
                 "resample_interval": "1min",
                 "feat_stats": {
                     "active": True,
                     "window_width": "5min",
                 },
-=======
-            "data_input": {"target_var": "target_var"},
-            "resample_interval": "1min",
-            "feat_stats": {
-                "active": True,
-                "window_width": "5min",
->>>>>>> 1870d7a6
             },
         },
     )
