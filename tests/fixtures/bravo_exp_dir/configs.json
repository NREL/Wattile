--- conflicted
+++ resolved
@@ -1,17 +1,20 @@
 {
-<<<<<<< HEAD
- "target_var": "Synthetic Site Electricity Main Total Power",
- "start_time": "2018-01-01T00:00:00-07:00",
- "end_time": "2022-01-01T00:00:00-07:00",
- "predictor_columns": [
-  "Synthetic Weather Station Dew Point Temperature",
-  "Synthetic Weather Station Diffuse Horizontal Irradiance",
-  "Synthetic Weather Station Direct Normal Irradiance",
-  "Synthetic Weather Station Dry Bulb Temperature",
-  "Synthetic Weather Station Global Horizontal Irradiance",
-  "Synthetic Weather Station Relative Humidity",
-  "Synthetic Weather Station Wind Speed"
- ],
+ "data_input": {
+   "data_dir": "tests/data/Synthetic Site",
+   "data_config": "Synthetic Site Config.json",
+   "start_time": "2018-01-01T00:00:00-07:00",
+   "end_time": "2022-01-01T00:00:00-07:00",
+   "predictor_columns": [
+     "Synthetic Weather Station Dew Point Temperature",
+     "Synthetic Weather Station Diffuse Horizontal Irradiance",
+     "Synthetic Weather Station Direct Normal Irradiance",
+     "Synthetic Weather Station Dry Bulb Temperature",
+     "Synthetic Weather Station Global Horizontal Irradiance",
+     "Synthetic Weather Station Relative Humidity",
+     "Synthetic Weather Station Wind Speed"
+   ],
+   "target_var": "Synthetic Site Electricity Main Total Power"
+ },
  "data_processing": {
   "feat_time": {
    "month_of_year": ["sincos"],
@@ -47,25 +50,7 @@
   "data_split": "80:10:10",
   "train_size_factor": 4
  },
-=======
- "data_input": {
-   "data_dir": "tests/data/Synthetic Site",
-   "data_config": "Synthetic Site Config.json",
-   "start_time": "2018-01-01T00:00:00-07:00",
-   "end_time": "2022-01-01T00:00:00-07:00",
-   "predictor_columns": [
-     "Synthetic Weather Station Dew Point Temperature",
-     "Synthetic Weather Station Diffuse Horizontal Irradiance",
-     "Synthetic Weather Station Direct Normal Irradiance",
-     "Synthetic Weather Station Dry Bulb Temperature",
-     "Synthetic Weather Station Global Horizontal Irradiance",
-     "Synthetic Weather Station Relative Humidity",
-     "Synthetic Weather Station Wind Speed"
-   ],
-   "target_var": "Synthetic Site Electricity Main Total Power"
- },
  "exp_dir": "bravo_exp_dir",
->>>>>>> 1870d7a6
  "arch_version": "bravo",
  "exp_id": "Debugging_for_rolling_stats",
  "arch_type": "RNN",
