{
 "data_input": {
  "data_dir": "C:\\Users\\JKIM4\\Documents\\GitHub\\intelligentcampus-pred-analytics/tests/data/Synthetic Site",
  "data_config": "Synthetic Site Config.json",
  "start_time": "2018-01-01T00:00:00-07:00",
  "end_time": "2022-01-01T00:00:00-07:00",
  "predictor_columns": [
   "Synthetic Weather Station Dew Point Temperature",
   "Synthetic Weather Station Diffuse Horizontal Irradiance",
   "Synthetic Weather Station Direct Normal Irradiance",
   "Synthetic Weather Station Dry Bulb Temperature",
   "Synthetic Weather Station Global Horizontal Irradiance",
   "Synthetic Weather Station Relative Humidity",
   "Synthetic Weather Station Wind Speed"
  ],
  "target_var": "Synthetic Site Electricity Main Total Power"
 },
 "data_output": {
  "exp_dir": "C:\\Users\\JKIM4\\Documents\\GitHub\\intelligentcampus-pred-analytics\\notebooks\\exp_dir",
  "plot_comparison": true,
  "plot_comparison_portion_start": 0.0,
  "plot_comparison_portion_end": 1.0
 },
 "data_processing": {
  "feat_time": {
   "month_of_year": [
    "sincos"
   ],
   "day_of_week": [
    "binary_reg"
   ],
   "hour_of_day": [
    "sincos"
   ],
   "holidays": false
  },
  "resample": {
   "bin_interval": "15min",
   "bin_closed": "right",
   "bin_label": "right"
  },
  "feat_stats": {
   "active": true,
   "window_width": "15min"
  },
  "feat_timelag": {
   "lag_interval": "15min",
   "lag_count": 12
  },
  "input_output_window": {
<<<<<<< HEAD
   "window_width_source": "180min",
   "window_width_target": "1080min",
   "decay": 0,
   "secondary_num": 0
  },
=======
    "window_width_source": "180min",
    "window_width_futurecast":"0min",
    "window_width_target": "1080min"
   },
>>>>>>> bae2e1e8
  "random_seed": 1,
  "sequential_splicer": {
   "active": true,
   "window_width": "3h"
  },
  "data_split": "80:10:10",
  "train_size_factor": 4
 },
 "learning_algorithm": {
  "arch_type": "RNN",
  "arch_type_variant": "lstm",
  "use_case": "train",
  "arch_version": "bravo",
  "num_epochs": 1,
  "hidden_size": 5,
  "num_layers": 1,
  "quantiles": [
   0.025,
   0.25,
   0.5,
   0.75,
   0.975
  ],
  "transformation_method": "minmaxscale",
  "train_batch_size": 5,
  "val_batch_size": 1,
  "train_val_split": "Random",
  "run_resume": false,
  "weight_decay": 0.001,
  "lr_config": {
   "base": 0.001,
   "schedule": false,
   "type": "performance",
   "factor": 0.1,
   "min": 1e-05,
   "patience": 30,
   "step_size": 75
  },
  "smoothing_alpha": 0.001,
  "eval_frequency": 2,
  "test_method": "external"
 },
 "input_dim": 54
}<|MERGE_RESOLUTION|>--- conflicted
+++ resolved
@@ -48,18 +48,10 @@
    "lag_count": 12
   },
   "input_output_window": {
-<<<<<<< HEAD
-   "window_width_source": "180min",
-   "window_width_target": "1080min",
-   "decay": 0,
-   "secondary_num": 0
-  },
-=======
     "window_width_source": "180min",
     "window_width_futurecast":"0min",
     "window_width_target": "1080min"
    },
->>>>>>> bae2e1e8
   "random_seed": 1,
   "sequential_splicer": {
    "active": true,
