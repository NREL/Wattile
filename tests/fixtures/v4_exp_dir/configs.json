--- conflicted
+++ resolved
@@ -24,14 +24,16 @@
  "exp_dir": "tests/fixtures/v4_exp_dir",
  "data_dir": "tests/data",
  "resample_freq": 15,
-<<<<<<< HEAD
- "splicer": {
-=======
- "sequence_freq_min": 15,
+ "resample_interval": "15min",
  "sequential_splicer": {
->>>>>>> c9cfa131
   "active": true,
   "window_width": "3h"
+ },
+ "feat_time": {
+  "month_of_year": ["sincos"],
+  "day_of_week": ["binary_reg"],
+  "hour_of_day": ["sincos"],
+  "holidays": false
  },
  "feat_stats": {
   "active": true,
@@ -43,27 +45,6 @@
   "lag_count": 12,
   "lag_interval_forecast": "0min"
  },
-<<<<<<< HEAD
- "DOW": [
-  "binary_reg"
- ],
- "MOY": [
-  "sincos"
- ],
- "HOD": [
-  "sincos"
- ],
- "Holidays": false,
-=======
- "window": 12,
- "EC_future_gap_min": 0,
- "feat_time": {
-  "month_of_year": ["sincos"],
-  "day_of_week": ["binary_reg"],
-  "hour_of_day": ["sincos"],
-  "holidays": false
- },
->>>>>>> c9cfa131
  "S2S_stagger": {
   "initial_num": 72,
   "decay": 0,
