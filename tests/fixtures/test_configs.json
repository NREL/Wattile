--- conflicted
+++ resolved
@@ -24,12 +24,8 @@
  "exp_dir": "",
  "data_dir": "",
  "resample_freq": 15,
-<<<<<<< HEAD
- "splicer": {
-=======
- "sequence_freq_min": 15,
+ "resample_interval": "15min",
  "sequential_splicer": {
->>>>>>> c9cfa131
   "active": true,
   "window_width": "3h"
  },
@@ -39,9 +35,7 @@
   "hour_of_day": ["sincos"],
   "holidays": false
  },
- "resample_interval": "15min",
  "feat_stats": {
-<<<<<<< HEAD
   "active": true,
   "window_width": "15min",
   "window_increment": "15min"
@@ -51,17 +45,6 @@
   "lag_count": 12,
   "lag_interval_forecast": "0min"
  },
- "DOW": ["binary_reg"],
- "MOY": ["sincos"],
- "HOD": ["sincos"],
- "Holidays": false,
-=======
-   "active": true,
-   "window_width": "15min"
- },
- "window": 12,
- "EC_future_gap_min": 0,
->>>>>>> c9cfa131
  "S2S_stagger": {
   "initial_num": 72,
   "decay": 0,
