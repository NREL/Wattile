--- conflicted
+++ resolved
@@ -43,14 +43,8 @@
   },
   "input_output_window": {
     "window_width_source": "180min",
-<<<<<<< HEAD
-    "window_width_target": "45min"
-=======
     "window_width_futurecast":"0min",
     "window_width_target": "45min",
-    "decay": 0,
-    "secondary_num": 0
->>>>>>> 90731806
    },
   "random_seed": 1,
   "sequential_splicer": {
