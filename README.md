--- conflicted
+++ resolved
@@ -16,7 +16,6 @@
 * Conda environment for running the code:
  A conda environment file is provided for convenience. Assuming you have Anaconda python distribution available on your computer, you can create a new conda environment with the necessary packages using the following command:
 
-<<<<<<< HEAD
 `conda env create -f rnn-env.yml -n "ic-lf-deploy"`
 
 * Change the configuration variables in configs.json.
@@ -157,6 +156,4 @@
 
 * JSON file containing holidays specific to the region being tested. 
 * File path specified in configs.json
-=======
-`conda env create -f ml-env.yml -n "ic-lf-deploy"`
->>>>>>> 5e29ebbe
+
